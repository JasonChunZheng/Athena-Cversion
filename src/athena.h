#ifndef ATHENA_H
#define ATHENA_H 
/*==============================================================================
 * FILE: athena.h
 *
 * PURPOSE: Contains definitions of the following data types and structures:
 *   Real     - either float or double, depending on configure option
 *   ConsS    - cell-centered conserved variables
 *   PrimS    - cell-centered primitive variables
 *   Cons1DS  - conserved variables in 1D: same as ConsS minus Bx
 *   Prim1DS  - primitive variables in 1D: same as PrimS minus Bx
 *   GrainS   - basic properties of particles
 *   RadS     - radiation variables
 *   GridS    - everything in a single Grid
 *   RadGridS - everything in a single Radiation Grid
 *   DomainS  - everything in a single Domain (potentially many Grids)
 *   MeshS    - everything across whole Mesh (potentially many Domains)
 *   OutputS  - everything associated with an individual output
 *============================================================================*/
#include "defs.h"

#ifdef MPI_PARALLEL
#include "mpi.h"
#endif

/* variable type Real:   depends on macro set by configure
 */ 
#if defined(SINGLE_PREC)
#ifdef MPI_PARALLEL
#error: MPI requires double precision
#endif /*MPI_PARALLEL */
typedef float  Real;
#elif defined(DOUBLE_PREC)
typedef double Real;
#else
# error "Not a valid precision flag"
#endif

/* general 3-vectors of Reals and integers 
 */
typedef struct Real3Vect_s{
  Real x, y, z;
}Real3Vect;
typedef struct Int3Vect_s{
  int i, j, k;
}Int3Vect;

/* sides of a cube, used to find overlaps between Grids at different levels 
 */
typedef struct Side_s{
  int ijkl[3];    /* indices of left-sides  in each dir [0,1,2]=[i,j,k] */ 
  int ijkr[3];    /* indices of right-sides in each dir [0,1,2]=[i,j,k] */ 
}SideS;

/* number of zones in, and identifying information about, a Grid
 */
typedef struct GridsData_s{
  int Nx[3];                /* number of zones in each dir [0,1,2]=[x1,x2,x3] */
  int Disp[3];     /* i,j,k displacements from origin of root [0,1,2]=[i,j,k] */
  int ID_Comm_world;      /* ID of process for this Grid in MPI_COMM_WORLD */
  int ID_Comm_Domain;     /* ID of process for this Grid in Comm_Domain    */
#ifdef STATIC_MESH_REFINEMENT
  int ID_Comm_Children;     /* ID updating this Grid in Comm_Domain    */
  int ID_Comm_Parent;     /* ID updating this Grid in Comm_Domain    */
#endif
}GridsDataS;

/*----------------------------------------------------------------------------*/
/* ConsS: conserved variables 
 *  IMPORTANT!! The order of the elements in ConsS CANNOT be changed.
 */

typedef struct Cons_s{
  Real d;			/* density */
  Real M1;			/* momentum density in 1,2,3 directions */
  Real M2;
  Real M3;
#ifndef BAROTROPIC
  Real E;			/* total energy density */
#endif /* BAROTROPIC */
#if defined (MHD) || defined (RADIATION_MHD)
  Real B1c;			/* cell centered magnetic fields in 1,2,3 */
  Real B2c;
  Real B3c;
#endif /* MHD */
#if (NSCALARS > 0)
  Real s[NSCALARS];             /* passively advected scalars */
#endif
#ifdef CYLINDRICAL
  Real Pflux;	 		/* pressure component of flux */
#endif
#if defined (RADIATION_HYDRO) || defined (RADIATION_MHD)
  Real Er;			/* Radiation Energy density */
  Real Fr1;			/* Radiation flux along 1, 2, 3 direction */
  Real Fr2;
  Real Fr3;
  Real Edd_11;			/* Edding factor f, it is symmetric */
  Real Edd_21;
  Real Edd_22;
  Real Edd_31;
  Real Edd_32;
  Real Edd_33;
  Real Sigma_t;
  Real Sigma_a;
#endif
}ConsS;

/*----------------------------------------------------------------------------*/
/* PrimS: primitive variables
 *  IMPORTANT!! The order of the elements in PrimS CANNOT be changed.
 */

typedef struct Prim_s{
  Real d;			/* density */
  Real V1;			/* velocity in 1,2,3 */
  Real V2;
  Real V3;
#ifndef BAROTROPIC
  Real P;			/* pressure */
#endif /* BAROTROPIC */
#if defined (MHD) || defined (RADIATION_MHD)
  Real B1c;                     /* cell centered magnetic fields in 1,2,3 */
  Real B2c;
  Real B3c;
#endif /* MHD */
#if (NSCALARS > 0)
  Real r[NSCALARS];             /* density-normalized advected scalars */
#endif
#if defined (RADIATION_HYDRO) || defined (RADIATION_MHD)
  Real Er;			/* Radiation Energy density */
  Real Fr1;			/* Radiation flux along 1, 2, 3 direction */
  Real Fr2;			/* Conserved variables and primitive variables are the same */
  Real Fr3;
  Real Edd_11;			/* Edding factor f, it is symmetric */
  Real Edd_21;
  Real Edd_22;
  Real Edd_31;
  Real Edd_32;
  Real Edd_33;
  Real Sigma_t;
  Real Sigma_a;
#endif
}PrimS;

/*----------------------------------------------------------------------------*/
/* Cons1DS:  conserved variables in 1D (does not contain Bx)
 *  IMPORTANT!! The order of the elements in Cons1DS CANNOT be changed.
 */

typedef struct Cons1D_s{
  Real d;			/* density */
  Real Mx;			/* momentum density in X,Y,Z; where X is     */
  Real My;                      /* direction longitudinal to 1D slice; which */
  Real Mz;                      /* can be in any dimension: 1,2,or 3         */
#ifndef BAROTROPIC
  Real E;			/* total energy density */
#endif /* BAROTROPIC */
#if defined (MHD) || defined (RADIATION_MHD)
  Real By;			/* cell centered magnetic fields in Y,Z */
  Real Bz;
#endif /* MHD */
#if (NSCALARS > 0)
  Real s[NSCALARS];             /* passively advected scalars */
#endif
#ifdef CYLINDRICAL
  Real Pflux;	 		/* pressure component of flux */
#endif
#if defined (RADIATION_HYDRO) || defined (RADIATION_MHD)
  Real Er;			/* Radiation Energy density */
  Real Fr1;			/* Radiation flux along 1, 2, 3 direction */
  Real Fr2;
  Real Fr3;
  Real Edd_11;			/* Edding factor f, it is symmetric */
  Real Edd_21;
  Real Edd_22;
  Real Edd_31;
  Real Edd_32;
  Real Edd_33;
  Real Sigma_t;
  Real Sigma_a;
#endif
}Cons1DS;

/*----------------------------------------------------------------------------*/
/* Prim1DS:  primitive variables in 1D (does not contain Bx)
 *  IMPORTANT!! The order of the elements in Prim1DS CANNOT be changed.
 */

typedef struct Prim1D_s{
  Real d;			/* density */
  Real Vx;			/* velocity in X,Y,Z */
  Real Vy;
  Real Vz;
#ifndef BAROTROPIC
  Real P;			/* pressure */
#endif /* BAROTROPIC */
#if defined (MHD) || defined (RADIATION_MHD)
  Real By;			/* cell centered magnetic fields in Y,Z */
  Real Bz;
#endif /* MHD */
#if (NSCALARS > 0)
  Real r[NSCALARS];             /* density-normalized advected scalars */
#endif
#if defined (RADIATION_HYDRO) || defined (RADIATION_MHD)
  Real Er;			/* Radiation Energy density */
  Real Fr1;			/* Radiation flux along 1, 2, 3 direction */
  Real Fr2;			/* Conserved variables and primitive variables are the same */
  Real Fr3;
  Real Edd_11;			/* Edding factor f, it is symmetric */
  Real Edd_21;
  Real Edd_22;
  Real Edd_31;
  Real Edd_32;
  Real Edd_33;
  Real Sigma_t;
  Real Sigma_a;
#endif
}Prim1DS;

/*----------------------------------------------------------------------------*/
/* GrainS: Basic quantities for one pseudo-particle.
 */

#ifdef PARTICLES

/* Physical quantities of a dust particle */
typedef struct Grain_s{
  Real x1,x2,x3;	/* coordinate in X,Y,Z */
  Real v1,v2,v3;	/* velocity in X,Y,Z */
  int property;		/* index of grain properties */
  short pos;		/* position: 0: ghost; 1: grid; >=10: cross out/in; */
  long my_id;		/* particle id */
#ifdef MPI_PARALLEL
  int init_id;          /* particle's initial host processor id */
#endif
#ifdef FARGO
  Real shift;           /* amount of shift in x2 direction */
#endif
}GrainS;

/* Auxilary quantities for a dust particle */
typedef struct GrainAux_s{
  Real dpar;            /* local particle density */
#ifdef FARGO
  Real shift;           /* amount of shift in x2 direction */
#endif
}GrainAux;

/* List of physical grain properties */
typedef struct Grain_Property_s{
#ifdef FEEDBACK
  Real m;		/* mass of this type of particle */
#endif
  Real rad;		/* radius of this type of particle (cm) */
  Real rho;		/* solid density of this type of particle (g/cm^3) */
  long num;		/* number of particles with this property */
  short integrator;	/* integrator type: exp (1), semi (2) or full (3) */
}Grain_Property;

/* Grid elements for gas-particle coupling */
typedef struct GPCouple_s{
  Real grid_d;		/* gas density (at 1/2 step) */
  Real grid_v1;		/* gas velocities (at 1/2 step) */
  Real grid_v2;
  Real grid_v3;
#ifndef BAROTROPIC
  Real grid_cs;		/* gas sound speed */
#endif
#ifdef FEEDBACK
  Real fb1;             /* momentum feedback to the grid */
  Real fb2;
  Real fb3;
  Real FBstiff;         /* stiffness of the feedback term */
  Real Eloss;           /* energy dissipation */
#endif
}GPCouple;

#endif /* PARTICLES */

#ifdef RADIATION_TRANSFER

/*----------------------------------------------------------------------------*/
/* RadS: basic radiation quantities for single zone and frequency */

typedef struct Rad_s {
  Real S;                       /* total source function */
  Real J;                       /* mean intensity */
  Real K[6];                    /* 2nd moment 0: 00, 1: 01, 2: 11, 3: 02, 4: 12, 5: 22*/
  Real B;                       /* thermal source function */
  Real eps;                     /* thermalization coeff */
  Real chi;                     /* total opacity */

  Real lamstr;                  /* diagnal component of Lambda matrix */

} RadS;

/*----------------------------------------------------------------------------*/
/* RadGridS:  3D arrays of dependent variables, plus grid data, to be used
 * for radiative transfer computation.  Modelled after GridS. */

typedef struct RadGrid_s {

  int nmu;           /* # of polar angles */
  int ng;            /* # of azimuthal angles */
  int nf;            /* # of frequencies */

  Real **w;          /* angular quadrature weights */
  Real *mu;          /* polar angle array */
  Real *gamma;       /* azimutha angle array */

  RadS ****R;        /* array of radiation variables */

  Real *****r1imu;   /* intensity on R side in x1-dir  */
  int r1ls, r1le;
  int r1ms, r1me;
  Real *****l1imu;   /* intensity on L side in x1-dir  */
  int l1ls, l1le;
  int l1ms, l1me;
  Real ******r2imu;   /* intensity on R side in x2-dir  */
  int r2ls, r2le;
  int r2ms, r2me;
  Real ******l2imu;   /* intensity on L side in x2-dir  */
  int l2ls, l2le;
  int l2ms, l2me;
  Real *****r3imu;   /* intensity on R side in x3-dir  */
  Real *****l3imu;   /* intensity on L side in x3-dir  */

  Real MinX[3];         /* min(x) in each dir on this Grid [0,1,2]=[x1,x2,x3] */
  Real MaxX[3];         /* max(x) in each dir on this Grid [0,1,2]=[x1,x2,x3] */
  Real dx1,dx2,dx3;        /* cell size on this Grid */
  int is,ie;		   /* start/end cell index in x1 direction */
  int js,je;		   /* start/end cell index in x2 direction */
  int ks,ke;		   /* start/end cell index in x3 direction */
  int Nx[3];       /* # of zones in each dir on Grid [0,1,2]=[x1,x2,x3] */
  int Disp[3];     /* i,j,k displacements of Grid from origin [0,1,2]=[i,j,k] */

  int rx1_id, lx1_id;   /* ID of Grid to R/L in x1-dir (default=-1; no Grid) */
  int rx2_id, lx2_id;   /* ID of Grid to R/L in x2-dir (default=-1; no Grid) */
  int rx3_id, lx3_id;   /* ID of Grid to R/L in x3-dir (default=-1; no Grid) */
  
  void (*ix1_RBCFun)(struct RadGrid_s *pRG);
  void (*ox1_RBCFun)(struct RadGrid_s *pRG);
  void (*ix2_RBCFun)(struct RadGrid_s *pRG);
  void (*ox2_RBCFun)(struct RadGrid_s *pRG);
  void (*ix3_RBCFun)(struct RadGrid_s *pRG);
  void (*ox3_RBCFun)(struct RadGrid_s *pRG);

} RadGridS;

typedef void (*VRGFun_t)(RadGridS *pRG);    /* generic void function of RadGrid */

#endif /* RADIATION_TRANSFER */

/*----------------------------------------------------------------------------*/
/* GridOvrlpS: contains information about Grid overlaps, used for SMR
 */

#ifdef STATIC_MESH_REFINEMENT
typedef struct GridOvrlp_s{
  int ijks[3];           /* start ijk on this Grid of overlap [0,1,2]=[i,j,k] */
  int ijke[3];           /* end   ijk on this Grid of overlap [0,1,2]=[i,j,k] */
  int ID, DomN;          /* processor ID, and Domain #, of OVERLAP Grid */
  int nWordsRC, nWordsP; /* # of words communicated for Rest/Corr and Prol */
  ConsS **myFlx[6];   /* fluxes of conserved variables at 6 boundaries */
#ifdef MHD
  Real **myEMF1[6];      /* fluxes of magnetic field (EMF1) at 6 boundaries */
  Real **myEMF2[6];      /* fluxes of magnetic field (EMF2) at 6 boundaries */
  Real **myEMF3[6];      /* fluxes of magnetic field (EMF3) at 6 boundaries */
#endif
}GridOvrlpS;
#endif /* STATIC_MESH_REFINEMENT */

/*----------------------------------------------------------------------------*/
/* GridS: 3D arrays of dependent variables, plus grid data, plus particle data,
 *   plus data about child and parent Grids, plus MPI rank information for a
 *   Grid.  Remember a Grid is defined as the region of a Domain at some
 *   refinement level being updated by a single processor.  Uses an array of
 *   ConsS, rather than arrays of each variable, to increase locality of data
 *   for a given cell in memory.  */

typedef struct Grid_s{
  ConsS ***U;                /* conserved variables */
#ifdef MHD
  Real ***B1i,***B2i,***B3i;    /* interface magnetic fields */
#ifdef RESISTIVITY
  Real ***eta_Ohm,***eta_Hall,***eta_AD; /* magnetic diffusivities */ 
#endif
#endif /* MHD */
#ifdef SELF_GRAVITY
  Real ***Phi, ***Phi_old;      /* gravitational potential */
  Real ***x1MassFlux;           /* x1 mass flux for source term correction */
  Real ***x2MassFlux;           /* x2 mass flux for source term correction */
  Real ***x3MassFlux;           /* x3 mass flux for source term correction */
#endif /* GRAVITY */
  Real MinX[3];         /* min(x) in each dir on this Grid [0,1,2]=[x1,x2,x3] */
  Real MaxX[3];         /* max(x) in each dir on this Grid [0,1,2]=[x1,x2,x3] */
  Real dx1,dx2,dx3;        /* cell size on this Grid */
  Real time, dt;           /* current time and timestep  */
  int is,ie;		   /* start/end cell index in x1 direction */
  int js,je;		   /* start/end cell index in x2 direction */
  int ks,ke;		   /* start/end cell index in x3 direction */
  int Nx[3];       /* # of zones in each dir on Grid [0,1,2]=[x1,x2,x3] */
  int Disp[3];     /* i,j,k displacements of Grid from origin [0,1,2]=[i,j,k] */

  int rx1_id, lx1_id;   /* ID of Grid to R/L in x1-dir (default=-1; no Grid) */
  int rx2_id, lx2_id;   /* ID of Grid to R/L in x2-dir (default=-1; no Grid) */
  int rx3_id, lx3_id;   /* ID of Grid to R/L in x3-dir (default=-1; no Grid) */

#ifdef PARTICLES
  int partypes;              /* number of particle types */
  Grain_Property *grproperty;/* array of particle properties of all types */
  long nparticle;            /* number of particles */
  long arrsize;              /* size of the particle array */
  Grain *particle;           /* array of all particles */
  GrainAux *parsub;          /* supplemental particle information */
  GPCouple ***Coup;          /* array of gas-particle coupling */
#endif /* PARTICLES */

#ifdef STATIC_MESH_REFINEMENT
  int NCGrid;         /* # of child  Grids that overlap this Grid */
  int NPGrid;         /* # of parent Grids that this Grid overlaps */
  int NmyCGrid;       /* # of child  Grids on same processor as this Grid */
  int NmyPGrid;       /* # of parent Grids on same processor (either 0 or 1) */

  GridOvrlpS *CGrid;    /* 1D array of data for NCGrid child  overlap regions */
  GridOvrlpS *PGrid;    /* 1D array of data for NPGrid parent overlap regions */
/* NB: The first NmyCGrid[NmyPGrid] elements of these arrays contain overlap
 * regions being updated by the same processor as this Grid */
#endif /* STATIC_MESH_REFINEMENT */

#ifdef CYLINDRICAL
  Real *r,*ri;                  /* cylindrical scaling factors */ 
#endif /* CYLINDRICAL */


}GridS;

typedef void (*VGFun_t)(GridS *pG);    /* generic void function of Grid */

/*----------------------------------------------------------------------------*/
/* DomainS: information about one region of Mesh at some particular level.
 *
 * Contains pointer to a single Grid, even though the Domain may contain many
 * Grids, because for any general parallelization mode, no more than one Grid
 * can exist per Domain per processor.
 *
 * The i,j,k displacements are measured in units of grid cells on this Domain
 */

typedef struct Domain_s{
  Real RootMinX[3];   /* min(x) in each dir on root Domain [0,1,2]=[x1,x2,x3] */
  Real RootMaxX[3];   /* max(x) in each dir on root Domain [0,1,2]=[x1,x2,x3] */
  Real MinX[3];       /* min(x) in each dir on this Domain [0,1,2]=[x1,x2,x3] */
  Real MaxX[3];       /* max(x) in each dir on this Domain [0,1,2]=[x1,x2,x3] */
  Real dx[3];                  /* cell size in this Domain [0,1,2]=[x1,x2,x3] */
  int Nx[3];      /* # of zones in each dir in this Domain [0,1,2]=[x1,x2,x3] */
  int NGrid[3];   /* # of Grids in each dir in this Domain [0,1,2]=[x1,x2,x3] */
  int Disp[3];   /* i,j,k displacements of Domain from origin [0,1,2]=[i,j,k] */
  int Level,DomNumber;   /* level and ID number of this Domain */
  int InputBlock;        /* # of <domain> block in input file for this Domain */
  GridS *Grid;       /* pointer to Grid in this Dom updated on this processor */

  GridsDataS ***GData; /* size,location, & processor IDs of Grids in this Dom */

  VGFun_t ix1_BCFun, ox1_BCFun;  /* ix1/ox1 BC function pointers for this Dom */
  VGFun_t ix2_BCFun, ox2_BCFun;  /* ix1/ox1 BC function pointers for this Dom */
  VGFun_t ix3_BCFun, ox3_BCFun;  /* ix1/ox1 BC function pointers for this Dom */
<<<<<<< HEAD

#if defined (RADIATION_HYDRO) || defined (RADIATION_MHD)
  VGFun_t rad_ix1_BCFun, rad_ox1_BCFun;  /* ix1/ox1 BC function pointers for this Dom for radiation quantities*/
  VGFun_t rad_ix2_BCFun, rad_ox2_BCFun;  /* ix1/ox1 BC function pointers for this Dom for radiation quantities*/
  VGFun_t rad_ix3_BCFun, rad_ox3_BCFun;  /* ix1/ox1 BC function pointers for this Dom for radiation quantities*/
#endif

=======
#ifdef RADIATION_TRANSFER
  VRGFun_t ix1_RBCFun, ox1_RBCFun;  /* ix1/ox1 rad BC func pointers for this Dom */
  VRGFun_t ix2_RBCFun, ox2_RBCFun;  /* ix1/ox1 rad BC func pointers for this Dom */
  VRGFun_t ix3_RBCFun, ox3_RBCFun;  /* ix1/ox1 rad BC func pointers for this Dom */
#endif /* RADIATION_TRANSFER */
>>>>>>> 576625bd
#ifdef MPI_PARALLEL
  MPI_Comm Comm_Domain;        /* MPI communicator between Grids on this Dom */
  MPI_Group Group_Domain;      /* MPI group for Domain communicator */
#ifdef STATIC_MESH_REFINEMENT
  MPI_Comm Comm_Parent;        /* MPI communicator to Grids in parent Domain  */
  MPI_Comm Comm_Children;      /* MPI communicator to Grids in  child Domains */
  MPI_Group Group_Children;    /* MPI group for Children communicator */
#endif /* STATIC_MESH_REFINEMENT */
#endif /* MPI_PARALLEL */
#ifdef RADIATION_TRANSFER
  RadGridS *RadGrid; /* pointer to RadGrid in this Dom updated on this proc   */
#endif /* RADIATION_TRANSFER */
}DomainS;

typedef void (*VDFun_t)(DomainS *pD);  /* generic void function of Domain */

/*----------------------------------------------------------------------------*/
/* MeshS: information about entire mesh hierarchy, including array of Domains
 */

typedef struct Mesh_s{
  Real RootMinX[3];   /* min(x) in each dir on root Domain [0,1,2]=[x1,x2,x3] */
  Real RootMaxX[3];   /* max(x) in each dir on root Domain [0,1,2]=[x1,x2,x3] */
  Real dx[3];     /* cell size on root Domain [0,1,2]=[x1,x2,x3] */
  Real time, dt;  /* current time and timestep for entire Mesh */
  int Nx[3];      /* # of zones in each dir on root Domain [0,1,2]=[x1,x2,x3] */
  int nstep;                 /* number of integration steps taken */
  int BCFlag_ix1, BCFlag_ox1;  /* BC flag on root domain for inner/outer x1 */
  int BCFlag_ix2, BCFlag_ox2;  /* BC flag on root domain for inner/outer x2 */
  int BCFlag_ix3, BCFlag_ox3;  /* BC flag on root domain for inner/outer x3 */
#ifdef RADIATION_TRANSFER
  int RBCFlag_ix1, RBCFlag_ox1;  /* rad BC flag on root domain for inner/outer x1 */
  int RBCFlag_ix2, RBCFlag_ox2;  /* rad BC flag on root domain for inner/outer x2 */
  int RBCFlag_ix3, RBCFlag_ox3;  /* rad BC flag on root domain for inner/outer x3 */
#endif /* RADIATION_TRANSFER */
  int NLevels;               /* overall number of refinement levels in mesh */
  int *DomainsPerLevel;      /* number of Domains per level (DPL) */
  DomainS **Domain;          /* array of Domains, indexed over levels and DPL */
  char *outfilename;           /* basename for output files containing -id#  */
}MeshS;

/*----------------------------------------------------------------------------*/
/* OutputS: everything for outputs */
  
struct Output_s;
typedef void (*VOutFun_t)(MeshS *pM, struct Output_s *pout);
typedef void (*VResFun_t)(MeshS *pM, struct Output_s *pout);
typedef Real (*ConsFun_t)(const GridS *pG, const int i,const int j,const int k);
#ifdef PARTICLES
typedef int (*PropFun_t)(const Grain *gr, const GrainAux *grsub);
typedef Real (*Parfun_t)(const Grid *pG, const Grain *gr);
typedef Real (*Parfun_t)(const Grid *pG, const Grain *gr);
#endif

typedef struct Output_s{
  int n;          /* the N from the <outputN> block of this output */
  Real dt;        /* time interval between outputs  */
  Real t;         /* next time to output */
  int num;        /* dump number (0=first) */
  char *out;      /* variable (or user fun) to be output */
  char *id;       /* filename is of the form <basename>[.idump][.id].<ext> */
#ifdef PARTICLES
  int out_pargrid;    /* output grid binned particles (=1) or not (=0) */
  PropFun_t par_prop; /* particle property selection function */
#endif

/* level and domain number of output (default = [-1,-1] = output all levels) */

  int nlevel, ndomain;

/* variables which describe data min/max */
  Real dmin,dmax;   /* user defined min/max for scaling data */
  Real gmin,gmax;   /* computed global min/max (over all output data) */
  int sdmin,sdmax;  /* 0 = auto scale, otherwise use dmin/dmax */

/* variables which describe coordinates of output data volume */
  int ndim;       /* 3=cube 2=slice 1=vector 0=scalar */
  int reduce_x1;  /* flag to denote reduction in x1 (0=no reduction) */
  int reduce_x2;  /* flag to denote reduction in x2 (0=no reduction) */
  int reduce_x3;  /* flag to denote reduction in x3 (0=no reduction) */
  Real x1l, x1u;  /* lower/upper x1 range for data slice  */
  Real x2l, x2u;  /* lower/upper x2 range for data slice  */
  Real x3l, x3u;  /* lower/upper x3 range for data slice  */

/* variables which describe output format */
  char *out_fmt;  /* output format = {bin, tab, hdf, hst, pgm, ppm, ...} */
  char *dat_fmt;  /* format string for tabular type output, e.g. "%10.5e" */
  char *palette;  /* name of palette for RGB conversions */
  float *rgb;     /* array of RGB[256*3] values derived from palette */
  float *der;     /* helper array of derivatives for interpolation into RGB */

/* pointers to output functions; data expressions */
  VOutFun_t out_fun; /* output function pointer */
  VResFun_t res_fun; /* restart function pointer */
  ConsFun_t expr;     /* pointer to expression that computes quant for output */

}OutputS;


/*----------------------------------------------------------------------------*/
/* typedefs for functions:
 */
/* for static gravitational potential and cooling, set in problem generator,
 * and used by integrators */

typedef Real (*GravPotFun_t)(const Real x1, const Real x2, const Real x3);
#ifdef CYLINDRICAL
typedef Real (*StaticGravAcc_t)(const Real x1, const Real x2, const Real x3);
#ifdef FARGO
typedef Real (*OrbitalFun_t)(const Real x1);
typedef Real (*ShearFun_t)(const Real x1);
#endif
#endif /* Cylindrical */
typedef Real (*CoolingFun_t)(const Real d, const Real p, const Real dt);
#ifdef RESISTIVITY
typedef void (*EtaFun_t)(GridS *pG, int i, int j, int k,
                         Real *eta_O, Real *eta_H, Real *eta_A);
#endif /* RESISTIVITY */

#ifdef PARTICLES
/* function types for interpolation schemes and stopping time */
typedef void (*WeightFun_t)(GridS *pG, Real x1, Real x2, Real x3,
  Real3Vector cell1, Real weight[3][3][3], int *is, int *js, int *ks);
typedef Real (*TSFun_t)(GridS *pG, int type, Real rho, Real cs, Real vd);
#endif /* PARTICLES */

<<<<<<< HEAD
/* Define user provided opacity function to give absorption and total reaction coefficient */
#if defined (RADIATION_HYDRO) || defined (RADIATION_MHD)
typedef void (*OpacityFun_t)(const Real rho, const Real T, Real *Sigma_t, Real *Sigma_a);
#endif

=======
#ifdef RADIATION_TRANSFER
typedef Real (*RadInitFun_t)(const GridS *pG, const int ifr, const int i,
			     const int j, const int k);
#endif /* RADIATION_TRANSFER */
>>>>>>> 576625bd
/*----------------------------------------------------------------------------*/
/* Directions for the set_bvals_fun() function */
enum BCDirection {left_x1, right_x1, left_x2, right_x2, left_x3, right_x3};

#endif /* ATHENA_H */<|MERGE_RESOLUTION|>--- conflicted
+++ resolved
@@ -465,21 +465,17 @@
   VGFun_t ix1_BCFun, ox1_BCFun;  /* ix1/ox1 BC function pointers for this Dom */
   VGFun_t ix2_BCFun, ox2_BCFun;  /* ix1/ox1 BC function pointers for this Dom */
   VGFun_t ix3_BCFun, ox3_BCFun;  /* ix1/ox1 BC function pointers for this Dom */
-<<<<<<< HEAD
-
-#if defined (RADIATION_HYDRO) || defined (RADIATION_MHD)
-  VGFun_t rad_ix1_BCFun, rad_ox1_BCFun;  /* ix1/ox1 BC function pointers for this Dom for radiation quantities*/
-  VGFun_t rad_ix2_BCFun, rad_ox2_BCFun;  /* ix1/ox1 BC function pointers for this Dom for radiation quantities*/
-  VGFun_t rad_ix3_BCFun, rad_ox3_BCFun;  /* ix1/ox1 BC function pointers for this Dom for radiation quantities*/
-#endif
-
-=======
 #ifdef RADIATION_TRANSFER
   VRGFun_t ix1_RBCFun, ox1_RBCFun;  /* ix1/ox1 rad BC func pointers for this Dom */
   VRGFun_t ix2_RBCFun, ox2_RBCFun;  /* ix1/ox1 rad BC func pointers for this Dom */
   VRGFun_t ix3_RBCFun, ox3_RBCFun;  /* ix1/ox1 rad BC func pointers for this Dom */
 #endif /* RADIATION_TRANSFER */
->>>>>>> 576625bd
+#if defined (RADIATION_HYDRO) || defined (RADIATION_MHD)
+  VGFun_t rad_ix1_BCFun, rad_ox1_BCFun;  /* ix1/ox1 BC function pointers for this Dom for radiation quantities*/
+  VGFun_t rad_ix2_BCFun, rad_ox2_BCFun;  /* ix1/ox1 BC function pointers for this Dom for radiation quantities*/
+  VGFun_t rad_ix3_BCFun, rad_ox3_BCFun;  /* ix1/ox1 BC function pointers for this Dom for radiation quantities*/
+#endif
+
 #ifdef MPI_PARALLEL
   MPI_Comm Comm_Domain;        /* MPI communicator between Grids on this Dom */
   MPI_Group Group_Domain;      /* MPI group for Domain communicator */
@@ -606,18 +602,17 @@
 typedef Real (*TSFun_t)(GridS *pG, int type, Real rho, Real cs, Real vd);
 #endif /* PARTICLES */
 
-<<<<<<< HEAD
+
 /* Define user provided opacity function to give absorption and total reaction coefficient */
 #if defined (RADIATION_HYDRO) || defined (RADIATION_MHD)
 typedef void (*OpacityFun_t)(const Real rho, const Real T, Real *Sigma_t, Real *Sigma_a);
 #endif
 
-=======
+
 #ifdef RADIATION_TRANSFER
 typedef Real (*RadInitFun_t)(const GridS *pG, const int ifr, const int i,
 			     const int j, const int k);
 #endif /* RADIATION_TRANSFER */
->>>>>>> 576625bd
 /*----------------------------------------------------------------------------*/
 /* Directions for the set_bvals_fun() function */
 enum BCDirection {left_x1, right_x1, left_x2, right_x2, left_x3, right_x3};
