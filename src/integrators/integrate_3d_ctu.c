--- conflicted
+++ resolved
@@ -47,7 +47,8 @@
 #include "../particles/particle.h"
 #endif
 
-#if defined(CTU_INTEGRATOR)
+ #if defined(CTU_INTEGRATOR)
+
 #ifdef SPECIAL_RELATIVITY
 #error : The CTU integrator cannot be used for special relativity.
 #endif /* SPECIAL_RELATIVITY */
@@ -90,6 +91,7 @@
 /* variables needed to conserve net Bz in shearing box */
 #ifdef SHEARING_BOX
 static Real **remapEyiib=NULL, **remapEyoib=NULL;
+static Real **remapx1Fiib=NULL, **remapx1Foib=NULL;
 #endif
 
 /* variables need for cylindrical coordinates */
@@ -133,9 +135,11 @@
   Real db1,db2,db3,l1,l2,l3,B1,B2,B3,V1,V2,V3;
   Real B1ch,B2ch,B3ch;
 #endif
-// #if defined(MHD) || defined(SELF_GRAVITY)
+/* #if defined(MHD) || defined(SELF_GRAVITY)
+*/
   Real dx1i=1.0/pG->dx1, dx2i=1.0/pG->dx2, dx3i=1.0/pG->dx3;
-// #endif
+/* #endif
+*/
 #ifdef H_CORRECTION
   Real cfr,cfl,lambdar,lambdal;
 #endif
@@ -2451,13 +2455,25 @@
     get_myGridIndex(pD, myID_Comm_world, &my_iproc, &my_jproc, &my_kproc);
 
 /* compute remapped Ey from opposite side of grid */
-
-    if (my_iproc == 0) {
+/* This is the old version of the code, which does not conserve mass */
+/*    if (my_iproc == 0) {
       RemapEy_ix1(pD, emf2, remapEyiib);
     }
     if (my_iproc == (pD->NGrid[0]-1)) {
       RemapEy_ox1(pD, emf2, remapEyoib);
     }
+*/
+
+    
+    if (my_iproc == 0) {
+      RemapEyFlux_ix1(pD, emf2, remapEyiib, x1Flux, remapx1Fiib);
+    }
+    if (my_iproc == (pD->NGrid[0]-1)) {
+      RemapEyFlux_ox1(pD, emf2, remapEyoib, x1Flux, remapx1Foib);
+    }
+
+
+
 
 /* Now average Ey and remapped Ey */
 
@@ -2465,6 +2481,7 @@
       for(k=ks; k<=ke+1; k++) {
         for(j=js; j<=je; j++){
           emf2[k][j][is]  = 0.5*(emf2[k][j][is] + remapEyiib[k][j]);
+	  x1Flux[k][j][is].d = 0.5*(x1Flux[k][j][is].d + remapx1Fiib[k][j]);
         }
       }
     }
@@ -2473,6 +2490,7 @@
       for(k=ks; k<=ke+1; k++) {
         for(j=js; j<=je; j++){
           emf2[k][j][ie+1]  = 0.5*(emf2[k][j][ie+1] + remapEyoib[k][j]);
+	  x1Flux[k][j][ie+1].d = 0.5*(x1Flux[k][j][ie+1].d + remapx1Foib[k][j]);
         }
       }
     }
@@ -2622,68 +2640,8 @@
       }
     }
   }
-<<<<<<< HEAD
-#endif /* CYLINDRICAL + !Fargo */
-
-/* Add source terms using Heun's method for cylindrical fargo */
-#if defined(CYLINDRICAL) && defined(FARGO)
-  for (k=ks; k<=ke; k++) {
-    for (j=js; j<=je; j++) {
-      for (i=is; i<=ie; i++) {
-				cc_pos(pG,i,j,k,&x1,&x2,&x3);
-        rsf = ri[i+1]/r[i];  lsf = ri[i]/r[i];
-        q2 = hdt/(r[i]*pG->dx2);
-
-        /* CALCULATE d AT TIME n+1/2 */
-        dhalf[k][j][i] = pG->U[k][j][i].d 
-          - q1*(rsf*x1Flux[k  ][j  ][i+1].d - lsf*x1Flux[k][j][i].d)
-          - q2*(    x2Flux[k  ][j+1][i  ].d -     x2Flux[k][j][i].d)
-          - q3*(    x3Flux[k+1][j  ][i  ].d -     x3Flux[k][j][i].d);
-				/* Save current R/phi momenta */
-				Mrn = pG->U[k][j][i].M1;
-				Mpn = pG->U[k][j][i].M2;
-
-				Om = (*OrbitalProfile)(x1vc(pG,i));
-				qshear = (*ShearProfile)(x1vc(pG,i));
-				g = (*x1GravAcc)(x1vc(pG,i),x2,x3) - x1vc(pG,i)*SQR((*OrbitalProfile)(x1vc(pG,i)));
-				/* Use forward euler to approximate R/phi momenta at t^{n+1} */
-				Mre = Mrn
-					- (dtodx1/r[i])*(ri[i+1]*x1Flux[k][j][i+1].Mx - ri[i]*x1Flux[k][j][i].Mx)
-					- (dtodx2/r[i])*(        x2Flux[k][j+1][i].Mz -       x2Flux[k][j][i].Mz)
-					- (dtodx3)*(             x3Flux[k+1][j][i].My -       x3Flux[k][j][i].My);
-				Mre += pG->dt*( 2.0*Om*Mpn + geom_src[k][j][i] - pG->U[k][j][i].d*g);
-        
-				Mpe = Mpn + pG->dt*Om*(qshear-2.0)*Mrn
-					- (dtodx1/SQR(r[i]))*(SQR(ri[i+1])*x1Flux[k ][j ][i+1].My - SQR(ri[i])*x1Flux[k][j][i].My)
-          - (dtodx2/r[i])*( x2Flux[k ][j+1][i ].Mx - x2Flux[k][j][i].Mx)
-          - (dtodx3)*(      x3Flux[k+1][j ][i ].Mz - x3Flux[k][j][i].Mz);
-        /* Average forward euler and current values to approximate at t^{n+1/2} */
-				Mrav = 0.5*(Mrn+Mre);
-				Mpav = 0.5*(Mpn+Mpe);
-
-				/* Compute source terms at t^{n+1/2} */
-				geom_src[k][j][i] = SQR(Mpav)/dhalf[k][j][i];
-#ifdef MHD
-        B1ch = 0.5*(ri[i]*B1_x1Face[k][j][i] + ri[i+1]*B1_x1Face[k  ][j  ][i+1])/r[i];
-        B2ch = 0.5*(B2_x2Face[k][j][i] + B2_x2Face[k][j+1][i]);
-        B3ch = 0.5*(B3_x3Face[k][j][i] + B3_x3Face[k+1][j  ][i  ]);
-        geom_src[k][j][i] += 0.5*( SQR(B1ch) - SQR(B2ch) + SQR(B3ch));
-#endif /* MHD */
-#ifdef ISOTHERMAL
-				geom_src[k][j][i] += Iso_csound2*dhalf[k][j][i];
-#endif /* Isothermal */
-				geom_src[k][j][i] /= x1vc(pG,i);
-
-				/* Use average values to apply source terms for full time-step */
-				pG->U[k][j][i].M1 += pG->dt*( 2.0*Om*Mpav + geom_src[k][j][i]);
-        pG->U[k][j][i].M2 += pG->dt*( Om*(qshear-2.0)*Mrav);
-
-			}
-		}
-	}
-=======
 #endif /* CYLINDRICAL */
->>>>>>> 03bcb491
+
 
 
 /*--- Step 11a -----------------------------------------------------------------
@@ -3589,6 +3547,10 @@
     goto on_error;
   if ((remapEyoib = (Real**)calloc_2d_array(size3,size2, sizeof(Real))) == NULL)
     goto on_error;
+  if ((remapx1Fiib = (Real**)calloc_2d_array(size3,size2, sizeof(Real))) == NULL)
+    goto on_error;
+  if ((remapx1Foib = (Real**)calloc_2d_array(size3,size2, sizeof(Real))) == NULL)
+    goto on_error;
 #endif
 
   /* data structures for cylindrical coordinates */
@@ -3652,6 +3614,8 @@
 #ifdef SHEARING_BOX
   if (remapEyiib != NULL) free_2d_array(remapEyiib);
   if (remapEyoib != NULL) free_2d_array(remapEyoib);
+  if (remapx1Fiib != NULL) free_2d_array(remapx1Fiib);
+  if (remapx1Foib != NULL) free_2d_array(remapx1Foib);
 #endif
 #ifdef CONS_GRAVITY
   if (x1Flux_grav    != NULL) free_3d_array(x1Flux_grav);
