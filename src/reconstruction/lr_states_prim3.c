#include "../copyright.h"
/*============================================================================*/
/*! \file lr_states_prim3.c
 *  \brief Third order (piecewise parabolic) spatial reconstruction in the
 *   primitive variables using the extremum-preserving limiters of
 *   Colella & Sekora.
 *
 * PURPOSE: Third order (piecewise parabolic) spatial reconstruction in the
 *   primitive variables using the extremum-preserving limiters of
 *   Colella & Sekora.  With the CTU integrator, a time-evolution
 *   (characteristic tracing) step is used to interpolate interface values
 *   to the half time level {n+1/2}.
 *
 *   Limiting is performed in the primitive (rather than characteristic)
 *   variables.  When used with the VL integrator, an eigenvalue decomposition
 *   is NOT needed.
 *
 * NOTATION:
 * - W_{L,i-1/2} is reconstructed value on the left-side of interface at i-1/2
 * - W_{R,i-1/2} is reconstructed value on the right-side of interface at i-1/2
 *
 *   The L- and R-states at the left-interface in each cell are indexed i.
 * - W_{L,i-1/2} is denoted by Wl[i  ];   W_{R,i-1/2} is denoted by Wr[i  ]
 * - W_{L,i+1/2} is denoted by Wl[i+1];   W_{R,i+1/2} is denoted by Wr[i+1]
 *
 *   Internally, in this routine, Wlv and Wrv are the reconstructed values on
 *   the left-and right-side of cell center.  Thus (see Step 19),
 * -   W_{L,i-1/2} = Wrv(i-1);  W_{R,i-1/2} = Wlv(i)
 *
 * REFERENCE:
 * - P. Colella & P. Woodward, "The piecewise parabolic method (PPM) for
 *     gas-dynamical simulations", JCP, 54, 174 (1984).
 * - P. Colella & M. Sekora, "A limiter for PPM that preserves accuracy at
 *     smooth extrema", JCP, submitted (2007)
 *
 * CONTAINS PUBLIC FUNCTIONS:
 * - lr_states()          - computes L/R states
 * - lr_states_init()     - initializes memory for static global arrays
 * - lr_states_destruct() - frees memory for static global arrays	      */
/*============================================================================*/

#include <math.h>
#include <stdio.h>
#include <stdlib.h>
#include "../defs.h"
#include "../athena.h"
#include "../globals.h"
#include "prototypes.h"
#include "../prototypes.h"

#ifdef THIRD_ORDER_PRIM

static Real **pW=NULL, **Whalf=NULL;

/*----------------------------------------------------------------------------*/
/*! \fn void lr_states(const GridS *pG, const Prim1DS W[], const Real Bxc[],
 *               const Real dt, const Real dx, const int il, const int iu,
 *               Prim1DS Wl[], Prim1DS Wr[], const int dir)
 *  \brief Computes L/R states
 *
 * Input Arguments:
 * - W = PRIMITIVE variables at cell centers along 1-D slice
 * - Bxc = B in direction of slice at cell center
 * - dtodx = dt/dx
 * - il,iu = lower and upper indices of zone centers in slice
 * W and Bxc must be initialized over [il-3:iu+3]
 *
 * Output Arguments:
 * - Wl,Wr = L/R-states of PRIMITIVE variables at interfaces over [il:iu+1]
 */

void lr_states(const GridS *pG __attribute__((unused)),
               const Prim1DS W[], const Real Bxc[],
               const Real dt, const Real dx, const int il, const int iu,
               Prim1DS Wl[], Prim1DS Wr[], 
               const int dir __attribute__((unused)))
{
  int i,n,m;
  Real lim_slope,qa,qb,qc,qx;



  Real ev[NWAVE],rem[NWAVE][NWAVE],lem[NWAVE][NWAVE];
  Real d2Wc[NWAVE+NSCALARS],d2Wl[NWAVE+NSCALARS];
  Real d2Wr[NWAVE+NSCALARS],d2W [NWAVE+NSCALARS];
  Real d2Wlim[NWAVE+NSCALARS];
  Real Wlv[NWAVE+NSCALARS],Wrv[NWAVE+NSCALARS];
  Real dW[NWAVE+NSCALARS],W6[NWAVE+NSCALARS];
  Real *pWl, *pWr;
  Real dtodx = dt/dx;
#if defined(RADIATION_HYDRO) || defined(RADIATION_MHD)
  Real aeff;
#endif

/* Set pointer to primitive variables */
  for (i=il-3; i<=iu+3; i++) pW[i] = (Real*)&(W[i]);

#if defined(CTU_INTEGRATOR) || defined(RADIATIONMHD_INTEGRATOR)
 /* zero eigenmatrices if using CTU integrator */
  for (n=0; n<NWAVE; n++) {
    for (m=0; m<NWAVE; m++) {
      rem[n][m] = 0.0;
      lem[n][m] = 0.0;
    }
  }
#endif /* CTU_INTEGRATOR */

/*--- Step 1. ------------------------------------------------------------------
 * Compute interface states (CS eqns 12-15) over entire 1D pencil.  Using usual
 * Athena notation that index i for face-centered quantities denotes L-edge
 * (interface i-1/2), then Whalf[i] = W[i-1/2]. */

  for (i=il-1; i<=iu+2; i++) {
    for (n=0; n<(NWAVE+NSCALARS); n++) {
      Whalf[i][n]=(7.0*(pW[i-1][n]+pW[i][n]) - (pW[i-2][n]+pW[i+1][n]))/12.0;
    }
    for (n=0; n<(NWAVE+NSCALARS); n++) {
      d2Wc[n] = 3.0*(pW[i-1][n] - 2.0*Whalf[i][n] + pW[i][n]);
      d2Wl[n] = (pW[i-2][n] - 2.0*pW[i-1][n] + pW[i  ][n]);
      d2Wr[n] = (pW[i-1][n] - 2.0*pW[i  ][n] + pW[i+1][n]);
      d2Wlim[n] = 0.0;
      lim_slope = MIN(fabs(d2Wl[n]),fabs(d2Wr[n]));
      if (d2Wc[n] > 0.0 && d2Wl[n] > 0.0 && d2Wr[n] > 0.0) {
        d2Wlim[n] = SIGN(d2Wc[n])*MIN(1.25*lim_slope,fabs(d2Wc[n]));
      }
      if (d2Wc[n] < 0.0 && d2Wl[n] < 0.0 && d2Wr[n] < 0.0) {
        d2Wlim[n] = SIGN(d2Wc[n])*MIN(1.25*lim_slope,fabs(d2Wc[n]));
      }
    }
    for (n=0; n<(NWAVE+NSCALARS); n++) {
      Whalf[i][n] = 0.5*((pW[i-1][n]+pW[i][n]) - d2Wlim[n]/3.0);
    }
  }

/*====================== START BIG LOOP OVER i ============================*/
  for (i=il-1; i<=iu+1; i++) {

/*--- Step 2. ------------------------------------------------------------------
 * Compute L/R values
 * Wlv = W at left  side of cell-center = W[i-1/2] = a_{j,-} in CS
 * Wrv = W at right side of cell-center = W[i+1/2] = a_{j,+} in CS
 */

    for (n=0; n<(NWAVE+NSCALARS); n++) {
      Wlv[n] = Whalf[i  ][n];
      Wrv[n] = Whalf[i+1][n];
    }

/*--- Step 3. ------------------------------------------------------------------
 * Construct parabolic interpolant (CS eqn 16-19) */

    for (n=0; n<(NWAVE+NSCALARS); n++) {
      qa = (Wrv[n]-pW[i][n])*(pW[i][n]-Wlv[n]);
      qb = (pW[i-1][n]-pW[i][n])*(pW[i][n]-pW[i+1][n]);
      if (qa <= 0.0 && qb <= 0.0) {
        qc = 6.0*(pW[i][n] - 0.5*(Wlv[n]+Wrv[n]));
        d2W [n] = -2.0*qc;
        d2Wc[n] = (pW[i-1][n] - 2.0*pW[i  ][n] + pW[i+1][n]);
        d2Wl[n] = (pW[i-2][n] - 2.0*pW[i-1][n] + pW[i  ][n]);
        d2Wr[n] = (pW[i  ][n] - 2.0*pW[i+1][n] + pW[i+2][n]);
        d2Wlim[n] = 0.0;
        lim_slope = MIN(fabs(d2Wl[n]),fabs(d2Wr[n]));
        lim_slope = MIN(fabs(d2Wc[n]),lim_slope);
        if (d2Wc[n] > 0.0 && d2Wl[n] > 0.0 && d2Wr[n] > 0.0 && d2W[n] > 0.0) {
          d2Wlim[n] = SIGN(d2W[n])*MIN(1.25*lim_slope,fabs(d2W[n]));
        }
        if (d2Wc[n] < 0.0 && d2Wl[n] < 0.0 && d2Wr[n] < 0.0 && d2W[n] < 0.0) {
          d2Wlim[n] = SIGN(d2W[n])*MIN(1.25*lim_slope,fabs(d2W[n]));
        }
        if (d2W[n] == 0.0) {
          Wlv[n] = pW[i][n];
          Wrv[n] = pW[i][n];
        } else {
          Wlv[n] = pW[i][n] + (Wlv[n] - pW[i][n])*d2Wlim[n]/d2W[n];
          Wrv[n] = pW[i][n] + (Wrv[n] - pW[i][n])*d2Wlim[n]/d2W[n];
        }
      }
    }

/*--- Step 4. ------------------------------------------------------------------
 * Monotonize again (CS eqn 21-22) */

/*  First tests showed following does not work.  Not sure why, so leave out.
    for (n=0; n<(NWAVE+NSCALARS); n++) {
      s = SIGN(pW[i+1][n] - pW[i-1][n]);
      alphal = Wlv[n] - pW[i][n];
      alphar = Wrv[n] - pW[i][n];
      if (fabs(alphar)>=2.0*fabs(alphal)) {
        dalpha = pW[i+1][n] - pW[i][n]; 
        dI = -0.25*alphar*alphar/(alphar + alphal);
        if (s*dI >= s*dalpha) {
          Wlv[n] = pW[i][n]-2.0*(dalpha + s*sqrt(dalpha*dalpha-dalpha*alphar));
          Wrv[n] = pW[i][n]-2.0*(dalpha + s*sqrt(dalpha*dalpha-dalpha*alphal));
        }
      }
      if (fabs(alphal)>=2.0*fabs(alphar)){
        dalpha = pW[i-1][n] - pW[i][n]; 
        dI = -0.25*alphal*alphal/(alphar + alphal);
        if (s*dI >= s*dalpha) {
          Wlv[n] = pW[i][n]-2.0*(dalpha + s*sqrt(dalpha*dalpha-dalpha*alphar));
          Wrv[n] = pW[i][n]-2.0*(dalpha + s*sqrt(dalpha*dalpha-dalpha*alphal));
        }
      }
    }
*/

/* Monotonize again (CW eqn 1.10), ensure they lie between neighboring
 * cell-centered vals */

    for (n=0; n<(NWAVE+NSCALARS); n++) {
      qa = (Wrv[n]-pW[i][n])*(pW[i][n]-Wlv[n]);
      qb = Wrv[n]-Wlv[n];
      qc = 6.0*(pW[i][n] - 0.5*(Wlv[n]+Wrv[n]));
      if (qa <= 0.0) {
        Wlv[n] = pW[i][n];
        Wrv[n] = pW[i][n];
      } else if ((qb*qc) > (qb*qb)) {
        Wlv[n] = 3.0*pW[i][n] - 2.0*Wrv[n];
      } else if ((qb*qc) < -(qb*qb)) {
        Wrv[n] = 3.0*pW[i][n] - 2.0*Wlv[n];
      }
    }

    for (n=0; n<(NWAVE+NSCALARS); n++) {
      Wlv[n] = MAX(MIN(pW[i][n],pW[i-1][n]),Wlv[n]);
      Wlv[n] = MIN(MAX(pW[i][n],pW[i-1][n]),Wlv[n]);
      Wrv[n] = MAX(MIN(pW[i][n],pW[i+1][n]),Wrv[n]);
      Wrv[n] = MIN(MAX(pW[i][n],pW[i+1][n]),Wrv[n]);
    }

/*--- Step 5. ------------------------------------------------------------------
 * Set L/R values */

    pWl = (Real *) &(Wl[i+1]);
    pWr = (Real *) &(Wr[i]);

    for (n=0; n<(NWAVE+NSCALARS); n++) {
      pWl[n] = Wrv[n];
      pWr[n] = Wlv[n];
    }

#if defined(CTU_INTEGRATOR) || defined(RADIATIONMHD_INTEGRATOR) 
/* only include steps below if CTU integrator */

/*--- Step 6. ------------------------------------------------------------------
 * Compute eigensystem in primitive variables.  */

#ifdef HYDRO
#ifdef ISOTHERMAL
    esys_prim_iso_hyd(W[i].d,W[i].Vx,             ev,rem,lem);
#else
    esys_prim_adb_hyd(W[i].d,W[i].Vx,Gamma*W[i].P,ev,rem,lem);
#endif /* ISOTHERMAL */
#endif /* HYDRO */

/*******************************/
/* Radiation hydro and mhd part */
#ifdef RADIATION_HYDRO
  aeff = eff_sound(W[i],dt,dir);

  esys_prim_rad_hyd(aeff, W[i].Vx, W[i].d, ev,rem,lem);
#endif


#ifdef RADIATION_MHD

  aeff = eff_sound(W[i],dt,dir);

   esys_prim_rad_mhd(W[i].d, W[i].Vx, aeff, Bxc[i], W[i].By, W[i].Bz, ev, rem, lem);
#endif

/********************************/

#ifdef MHD
#ifdef ISOTHERMAL
    esys_prim_iso_mhd(
      W[i].d,W[i].Vx,             Bxc[i],W[i].By,W[i].Bz,ev,rem,lem);
#else
    esys_prim_adb_mhd(
      W[i].d,W[i].Vx,Gamma*W[i].P,Bxc[i],W[i].By,W[i].Bz,ev,rem,lem);
#endif /* ISOTHERMAL */
#endif /* MHD */

/*--- Step 7. ------------------------------------------------------------------
 * Compute coefficients of interpolation parabolae (CW eqn 1.5) */

    for (n=0; n<(NWAVE+NSCALARS); n++) {
      dW[n] = Wrv[n] - Wlv[n];
      W6[n] = 6.0*(pW[i][n] - 0.5*(Wlv[n] + Wrv[n]));
    }

/*--- Step 8. ------------------------------------------------------------------
 * Integrate linear interpolation function over domain of dependence defined by
 * max(min) eigenvalue (CW eqn 1.12)
 */
    qx = TWO_3RDS*MAX(ev[NWAVE-1],0.0)*dtodx;
    for (n=0; n<(NWAVE+NSCALARS); n++) {
      pWl[n] -= 0.75*qx*(dW[n] - (1.0 - qx)*W6[n]);
    }

    qx = -TWO_3RDS*MIN(ev[0],0.0)*dtodx;
    for (n=0; n<(NWAVE+NSCALARS); n++) {
      pWr[n] += 0.75*qx*(dW[n] + (1.0 - qx)*W6[n]);
    }

/*--- Step 9. ------------------------------------------------------------------
 * Then subtract amount of each wave m that does not reach the interface
 * during timestep (CW eqn 3.5ff).  For HLL fluxes, must subtract waves that
 * move in both directions, but only to 2nd order.
 */

    for (n=0; n<NWAVE; n++) {
      if (ev[n] > 0.) {
	qa  = 0.0;
        qb = 0.5*dtodx*(ev[NWAVE-1]-ev[n]);
        qc = 0.5*dtodx*dtodx*TWO_3RDS*(ev[NWAVE-1]*ev[NWAVE-1] - ev[n]*ev[n]);

	for (m=0; m<NWAVE; m++) {
	  qa += lem[n][m]*(qb*(dW[m]-W6[m]) + qc*W6[m]);
	}
	for (m=0; m<NWAVE; m++) pWl[m] += qa*rem[m][n];
/* For HLL fluxes, subtract wave moving away from interface to 2nd order */
#if defined(HLLE_FLUX) || defined(HLLC_FLUX) || defined(HLLD_FLUX) || defined(FORCE_FLUX)
        qa = 0.0;
        for (m=0; m<NWAVE; m++) {
          qa += lem[n][m]*0.5*dtodx*(ev[n]-ev[0])*dW[m];
        }
        for (m=0; m<NWAVE; m++) pWr[m] -= qa*rem[m][n];
#endif /* HLL_FLUX */
      }
    }

    for (n=0; n<NWAVE; n++) {
      if (ev[n] < 0.) {
        qa = 0.0;
        qb = 0.5*dtodx*(ev[0]-ev[n]);
        qc = 0.5*dtodx*dtodx*TWO_3RDS*(ev[0]*ev[0] - ev[n]*ev[n]);
        for (m=0; m<NWAVE; m++) {
          qa += lem[n][m]*(qb*(dW[m]+W6[m]) + qc*W6[m]);
        }
        for (m=0; m<NWAVE; m++) pWr[m] += qa*rem[m][n];
<<<<<<< HEAD
/* For HLL fluxes, subtract wave moving away from interface as well. */
#if defined(HLLE_FLUX) || defined(HLLC_FLUX) || defined(HLLD_FLUX)
        qa = 0.0;
	qb = 0.5*dtodx*(ev[NWAVE-1]-ev[n]);
        qc = 0.5*dtodx*dtodx*TWO_3RDS*(ev[NWAVE-1]*ev[NWAVE-1] - ev[n]*ev[n]);
=======
/* For HLL fluxes, subtract wave moving away from interface to 2nd order */
#if defined(HLLE_FLUX) || defined(HLLC_FLUX) || defined(HLLD_FLUX) || defined(FORCE_FLUX)
        qa  = 0.0;
>>>>>>> 2cdf28d0
        for (m=0; m<NWAVE; m++) {
          qa += lem[n][m]*0.5*dtodx*(ev[n]-ev[NWAVE-1])*dW[m];
        }
        for (m=0; m<NWAVE; m++) pWl[m] -= qa*rem[m][n];
#endif /* HLL_FLUX */
      }
    }

/* Wave subtraction for passive scalars */
    for (n=NWAVE; n<(NWAVE+NSCALARS); n++) {
      if (W[i].Vx > 0.) {
	qb = 0.5*dtodx*(ev[NWAVE-1]-W[i].Vx);
        qc = 0.5*dtodx*dtodx*TWO_3RDS*(SQR(ev[NWAVE-1]) - SQR(W[i].Vx));
        pWl[n] += qb*(dW[m]-W6[m]) + qc*W6[m];
      } else if (W[i].Vx < 0.) {
        qb = 0.5*dtodx*(ev[0]-W[i].Vx);
        qc = 0.5*dtodx*dtodx*TWO_3RDS*(ev[0]*ev[0] - W[i].Vx*W[i].Vx);
        pWr[n] += qb*(dW[m]+W6[m]) + qc*W6[m];
      }
    }

#endif /* CTU_INTEGRATOR */

  } /*======================= END BIG LOOP OVER i ========================*/

  return;
}

/*----------------------------------------------------------------------------*/
/*! \fn void lr_states_init(MeshS *pM)
 *  \brief Allocate enough memory for work arrays */

void lr_states_init(MeshS *pM)
{
  int nmax,size1=0,size2=0,size3=0,nl,nd;

/* Cycle over all Grids on this processor to find maximum Nx1, Nx2, Nx3 */
  for (nl=0; nl<(pM->NLevels); nl++){
    for (nd=0; nd<(pM->DomainsPerLevel[nl]); nd++){
      if (pM->Domain[nl][nd].Grid != NULL) {
        if (pM->Domain[nl][nd].Grid->Nx[0] > size1){
          size1 = pM->Domain[nl][nd].Grid->Nx[0];
        }
        if (pM->Domain[nl][nd].Grid->Nx[1] > size2){
          size2 = pM->Domain[nl][nd].Grid->Nx[1];
        }
        if (pM->Domain[nl][nd].Grid->Nx[2] > size3){
          size3 = pM->Domain[nl][nd].Grid->Nx[2];
        }
      }
    }
  }

  size1 = size1 + 2*nghost;
  size2 = size2 + 2*nghost;
  size3 = size3 + 2*nghost;
  nmax = MAX((MAX(size1,size2)),size3);

  if ((pW = (Real**)malloc(nmax*sizeof(Real*))) == NULL) goto on_error;

  if ((Whalf = (Real**)calloc_2d_array(nmax, (NWAVE + NSCALARS), sizeof(Real))) == NULL)
    goto on_error;

  return;
  on_error:
    lr_states_destruct();
    ath_error("[lr_states_init]: malloc returned a NULL pointer\n");
}

/*----------------------------------------------------------------------------*/
/*! \fn void lr_states_destruct(void)
 *  \brief Free memory used by work arrays */

void lr_states_destruct(void)
{
  if (pW != NULL) free(pW);
  if (Whalf != NULL) free_2d_array(Whalf);
  return;
}

#endif /* THIRD_ORDER_PRIM */<|MERGE_RESOLUTION|>--- conflicted
+++ resolved
@@ -77,9 +77,6 @@
 {
   int i,n,m;
   Real lim_slope,qa,qb,qc,qx;
-
-
-
   Real ev[NWAVE],rem[NWAVE][NWAVE],lem[NWAVE][NWAVE];
   Real d2Wc[NWAVE+NSCALARS],d2Wl[NWAVE+NSCALARS];
   Real d2Wr[NWAVE+NSCALARS],d2W [NWAVE+NSCALARS];
@@ -239,8 +236,8 @@
       pWr[n] = Wlv[n];
     }
 
-#if defined(CTU_INTEGRATOR) || defined(RADIATIONMHD_INTEGRATOR) 
-/* only include steps below if CTU integrator */
+#if defined(CTU_INTEGRATOR) || defined(RADIATIONMHD_INTEGRATOR)
+ /* only include steps below if CTU integrator */
 
 /*--- Step 6. ------------------------------------------------------------------
  * Compute eigensystem in primitive variables.  */
@@ -252,24 +249,6 @@
     esys_prim_adb_hyd(W[i].d,W[i].Vx,Gamma*W[i].P,ev,rem,lem);
 #endif /* ISOTHERMAL */
 #endif /* HYDRO */
-
-/*******************************/
-/* Radiation hydro and mhd part */
-#ifdef RADIATION_HYDRO
-  aeff = eff_sound(W[i],dt,dir);
-
-  esys_prim_rad_hyd(aeff, W[i].Vx, W[i].d, ev,rem,lem);
-#endif
-
-
-#ifdef RADIATION_MHD
-
-  aeff = eff_sound(W[i],dt,dir);
-
-   esys_prim_rad_mhd(W[i].d, W[i].Vx, aeff, Bxc[i], W[i].By, W[i].Bz, ev, rem, lem);
-#endif
-
-/********************************/
 
 #ifdef MHD
 #ifdef ISOTHERMAL
@@ -281,6 +260,26 @@
 #endif /* ISOTHERMAL */
 #endif /* MHD */
 
+
+
+/*******************************/
+/* Radiation hydro and mhd part */
+#ifdef RADIATION_HYDRO
+  aeff = eff_sound(W[i],dt,dir);
+
+  esys_prim_rad_hyd(aeff, W[i].Vx, W[i].d, ev,rem,lem);
+#endif
+
+
+#ifdef RADIATION_MHD
+
+  aeff = eff_sound(W[i],dt,dir);
+
+   esys_prim_rad_mhd(W[i].d, W[i].Vx, aeff, Bxc[i], W[i].By, W[i].Bz, ev, rem, lem);
+#endif
+
+/********************************/
+
 /*--- Step 7. ------------------------------------------------------------------
  * Compute coefficients of interpolation parabolae (CW eqn 1.5) */
 
@@ -293,6 +292,7 @@
  * Integrate linear interpolation function over domain of dependence defined by
  * max(min) eigenvalue (CW eqn 1.12)
  */
+
     qx = TWO_3RDS*MAX(ev[NWAVE-1],0.0)*dtodx;
     for (n=0; n<(NWAVE+NSCALARS); n++) {
       pWl[n] -= 0.75*qx*(dW[n] - (1.0 - qx)*W6[n]);
@@ -314,7 +314,6 @@
 	qa  = 0.0;
         qb = 0.5*dtodx*(ev[NWAVE-1]-ev[n]);
         qc = 0.5*dtodx*dtodx*TWO_3RDS*(ev[NWAVE-1]*ev[NWAVE-1] - ev[n]*ev[n]);
-
 	for (m=0; m<NWAVE; m++) {
 	  qa += lem[n][m]*(qb*(dW[m]-W6[m]) + qc*W6[m]);
 	}
@@ -339,17 +338,9 @@
           qa += lem[n][m]*(qb*(dW[m]+W6[m]) + qc*W6[m]);
         }
         for (m=0; m<NWAVE; m++) pWr[m] += qa*rem[m][n];
-<<<<<<< HEAD
-/* For HLL fluxes, subtract wave moving away from interface as well. */
-#if defined(HLLE_FLUX) || defined(HLLC_FLUX) || defined(HLLD_FLUX)
-        qa = 0.0;
-	qb = 0.5*dtodx*(ev[NWAVE-1]-ev[n]);
-        qc = 0.5*dtodx*dtodx*TWO_3RDS*(ev[NWAVE-1]*ev[NWAVE-1] - ev[n]*ev[n]);
-=======
 /* For HLL fluxes, subtract wave moving away from interface to 2nd order */
 #if defined(HLLE_FLUX) || defined(HLLC_FLUX) || defined(HLLD_FLUX) || defined(FORCE_FLUX)
         qa  = 0.0;
->>>>>>> 2cdf28d0
         for (m=0; m<NWAVE; m++) {
           qa += lem[n][m]*0.5*dtodx*(ev[n]-ev[NWAVE-1])*dW[m];
         }
@@ -361,7 +352,7 @@
 /* Wave subtraction for passive scalars */
     for (n=NWAVE; n<(NWAVE+NSCALARS); n++) {
       if (W[i].Vx > 0.) {
-	qb = 0.5*dtodx*(ev[NWAVE-1]-W[i].Vx);
+        qb = 0.5*dtodx*(ev[NWAVE-1]-W[i].Vx);
         qc = 0.5*dtodx*dtodx*TWO_3RDS*(SQR(ev[NWAVE-1]) - SQR(W[i].Vx));
         pWl[n] += qb*(dW[m]-W6[m]) + qc*W6[m];
       } else if (W[i].Vx < 0.) {
