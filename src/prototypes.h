#ifndef PROTOTYPES_H
#define PROTOTYPES_H 
#include "copyright.h"
/*============================================================================*/
/*! \file prototypes.h
 *  \brief Prototypes for all public functions from the /src directory.      */
/*============================================================================*/
#include <stdio.h>
#include <stdarg.h>
#include "athena.h"
#include "defs.h"
#include "config.h"

/* Include prototypes from /src sub-directories */
#ifdef FFT_ENABLED
#include "fftsrc/prototypes.h"
#endif

#include "gravity/prototypes.h"
#include "integrators/prototypes.h"
#include "microphysics/prototypes.h"
#include "particles/prototypes.h"
#include "reconstruction/prototypes.h"
#include "rsolvers/prototypes.h"
#include "radiation/prototypes.h"

/*----------------------------------------------------------------------------*/
/* main.c */
int athena_main(int argc, char *argv[]);

/*----------------------------------------------------------------------------*/
/* ath_array.c */
void*       calloc_1d_array(                      size_t nc, size_t size);
void**      calloc_2d_array(           size_t nr, size_t nc, size_t size);
void***     calloc_3d_array(size_t nt, size_t nr, size_t nc, size_t size);
void****    calloc_4d_array(                                 size_t ni, 
                            size_t nj, size_t nk, size_t nl, size_t size);
void*****   calloc_5d_array(                      size_t ni, size_t nj, 
                            size_t nk, size_t nl, size_t nm, size_t size);
void******  calloc_6d_array(           size_t ni, size_t nj, size_t nk, 
                            size_t nl, size_t nm, size_t nn, size_t size);
void******* calloc_7d_array(size_t ni, size_t nj, size_t nk, size_t nl, 
                            size_t nm, size_t nn, size_t no, size_t size);

void free_1d_array(void *array);
void free_2d_array(void *array);
void free_3d_array(void *array);
void free_4d_array(void *array);
void free_5d_array(void *array);
void free_6d_array(void *array);
void free_7d_array(void *array);

/*----------------------------------------------------------------------------*/
/* ath_log.c */
void ath_log_set_level(const int out, const int err);
void ath_log_open(const char *basename, const int lazy, const char *mode);
void ath_log_close(void);
FILE *athout_fp(void);
FILE *atherr_fp(void);
void ath_flush_out(void);
void ath_flush_err(void);
int ath_perr(const int level, const char *fmt, ...);
int ath_pout(const int level, const char *fmt, ...);

/*----------------------------------------------------------------------------*/
/* ath_files.c */
char *ath_fname(const char *path, const char *basename,
                const char *levstr, const char *domstr,
                const int dlen, const int idump, 
                const char *id, const char *ext);

/*----------------------------------------------------------------------------*/
/* ath_signal.c */
void ath_sig_init(void);
int  ath_sig_act(int *piquit);

/*----------------------------------------------------------------------------*/
/* baton.c */
void baton_start(const int Nb, const int tag);
void baton_stop(const int Nb, const int tag);

/*----------------------------------------------------------------------------*/
/* bvals_mhd.c  */
void bvals_mhd_init(MeshS *pM);
void bvals_mhd_fun(DomainS *pD, enum BCDirection dir, VGFun_t prob_bc);
#if defined (RADIATION_HYDRO) || defined (RADIATION_MHD)
void bvals_rad_fun(DomainS *pD, enum BCDirection dir, VGFun_t prob_bc);
void bvals_radMHD_init(MeshS *pM);
void bvals_mat_fun_ix1(VMatFun_t *Mat_BCFun); 
void bvals_mat_fun_ox1(VMatFun_t *Mat_BCFun); 
void bvals_mat_fun_ix2(VMatFun_t *Mat_BCFun); 
void bvals_mat_fun_ox2(VMatFun_t *Mat_BCFun); 
void bvals_mat_fun_ix3(VMatFun_t *Mat_BCFun); 
void bvals_mat_fun_ox3(VMatFun_t *Mat_BCFun); 
/* Function to set boundary function pointer for each level */
/* must provided in the problem generator */
#endif
void bvals_mhd(DomainS *pDomain);

/* set boundary condition for radiation variable */
#if defined (RADIATION_HYDRO) || defined (RADIATION_MHD)
void bvals_radMHD(DomainS *pD);
#endif

/*----------------------------------------------------------------------------*/
/* bvals_shear.c  */
#ifdef SHEARING_BOX
void ShearingSheet_ix1(DomainS *pD);
void ShearingSheet_ox1(DomainS *pD);
void RemapEy_ix1(DomainS *pD, Real ***emfy, Real **remapEyiib);
void RemapEy_ox1(DomainS *pD, Real ***emfy, Real **remapEyoib);
void bvals_shear_init(MeshS *pM);
void bvals_shear_destruct(void);
#ifdef FARGO
void Fargo(DomainS *pD);
#endif
<<<<<<< HEAD

=======
>>>>>>> 03bcb491
#ifdef SELF_GRAVITY
void ShearingSheet_grav_ix1(DomainS *pD);
void ShearingSheet_grav_ox1(DomainS *pD);
#ifdef FFT_ENABLED
void RemapVar(DomainS *pD, Real ***RemapVar, Real dt);
#endif
#endif
<<<<<<< HEAD

#if defined (RADIATION_HYDRO) || defined (RADIATION_MHD)
void ShearingSheet_radMHD_ix1(DomainS *pD);
void ShearingSheet_radMHD_ox1(DomainS *pD);
void bvals_radMHD_shear_init(MeshS *pM);
void bvals_radMHD_shear_destruct(void);

void ShearingSheet_Matrix_ix1(MatrixS *pMat);
void ShearingSheet_Matrix_ox1(MatrixS *pMat);
void bvals_Matrix_shear_init(MatrixS *pMat);
void bvals_Matrix_shear_destruct(void);

#endif

=======
>>>>>>> 03bcb491
#endif /* SHEARING_BOX */

#if defined (FARGO) && defined (CYLINDRICAL)
void bvals_shear_init(MeshS *pM);
void bvals_shear_destruct(void);
void Fargo(DomainS *pD);
#endif 

/*----------------------------------------------------------------------------*/
/* cc_pos.c */
void cc_pos(const GridS *pG, const int i, const int j,const int k,
            Real *px1, Real *px2, Real *px3);
void fc_pos(const GridS *pG, const int i, const int j,const int k,
            Real *px1, Real *px2, Real *px3);
#ifdef CYLINDRICAL
Real x1vc(const GridS *pG, const int i);
#endif
#ifdef PARTICLES
int celli(const GridS *pG, const Real x, const Real dx1_1, int *i, Real *a);
Real x1cc(const GridS *pG, const int i);
int cellj(const GridS *pG, const Real y, const Real dx2_1, int *j, Real *b);
Real x2cc(const GridS *pG, const int j);
int cellk(const GridS *pG, const Real z, const Real dx3_1, int *k, Real *c);
Real x3cc(const GridS *pG, const int k);
#endif
#ifdef RADIATION_TRANSFER
void ccr_pos(const RadGridS *pRG, const int i, const int j,const int k,
            Real *px1, Real *px2, Real *px3);
#endif
/*----------------------------------------------------------------------------*/
/* convert_var.c */
PrimS Cons_to_Prim(const ConsS *pU);
ConsS Prim_to_Cons(const PrimS *pW);
Prim1DS Cons1D_to_Prim1D(const Cons1DS *pU, const Real *pBx);
Cons1DS Prim1D_to_Cons1D(const Prim1DS *pW, const Real *pBx);
#ifndef SPECIAL_RELATIVITY
Real cfast(const Cons1DS *U, const Real *Bx);
#endif
#ifdef SPECIAL_RELATIVITY
PrimS check_Prim(const ConsS *pU);
#ifdef MHD
PrimS fix_vsq (const ConsS *pU);
PrimS entropy_fix (const ConsS *pU, const Real *ent);
Prim1DS check_Prim1D (const Cons1DS *pU, const Real *pBx);
#endif /* MHD */
#endif /* SPECIAL_RELATIVITY */


/*----------------------------------------------------------------------------*/
/* init_grid.c */
void init_grid(MeshS *pM);

/*----------------------------------------------------------------------------*/
/* init_mesh.c */
void init_mesh(MeshS *pM);
void get_myGridIndex(DomainS *pD, const int my_id, int *pi, int *pj, int *pk);

/*----------------------------------------------------------------------------*/
/* new_dt.c */
void new_dt(MeshS *pM);

/*----------------------------------------------------------------------------*/
/* output.c - and related files */
void init_output(MeshS *pM);
void data_output(MeshS *pM, const int flag);
void add_rst_out(OutputS *new_out);
void data_output_destruct(void);
void dump_history_enroll(const ConsFun_t pfun, const char *label);
Real ***OutData3(GridS *pGrid, OutputS *pOut, int *Nx1, int *Nx2, int *Nx3);
Real  **OutData2(GridS *pGrid, OutputS *pOut, int *Nx1, int *Nx2);
Real   *OutData1(GridS *pGrid, OutputS *pOut, int *Nx1);

void output_pdf  (MeshS *pM, OutputS *pOut);
void output_pgm  (MeshS *pM, OutputS *pOut);
void output_ppm  (MeshS *pM, OutputS *pOut);
void output_vtk  (MeshS *pM, OutputS *pOut);
void output_tab  (MeshS *pM, OutputS *pOut);

void dump_binary  (MeshS *pM, OutputS *pOut);
void dump_history (MeshS *pM, OutputS *pOut);
void dump_tab_cons(MeshS *pM, OutputS *pOut);
void dump_tab_prim(MeshS *pM, OutputS *pOut);
#if defined (RADIATION_HYDRO) || defined (RADIATION_MHD)
void dump_tab_Edd (MeshS *pM, OutputS *pOut);
#endif
void dump_vtk     (MeshS *pM, OutputS *pOut);

/*----------------------------------------------------------------------------*/
/* par.c */
void   par_open(char *filename);
void   par_cmdline(int argc, char *argv[]);
int    par_exist(char *block, char *name);

char  *par_gets(char *block, char *name);
int    par_geti(char *block, char *name);
double par_getd(char *block, char *name);

char  *par_gets_def(char *block, char *name, char   *def);
int    par_geti_def(char *block, char *name, int    def);
double par_getd_def(char *block, char *name, double def);

void   par_sets(char *block, char *name, char *sval, char *comment);
void   par_seti(char *block, char *name, char *fmt, int ival, char *comment);
void   par_setd(char *block, char *name, char *fmt, double dval, char *comment);

void   par_dump(int mode, FILE *fp);
void   par_close(void);

#ifdef MPI_PARALLEL
void par_dist_mpi(const int mytid, MPI_Comm comm);
#endif

/*----------------------------------------------------------------------------*/
/* prob/PROBLEM.c ; linked to problem.c */
void problem(DomainS *pD);
void Userwork_in_loop(MeshS *pM);
void Userwork_after_loop(MeshS *pM);
void problem_read_restart(MeshS *pM, FILE *fp);
void problem_write_restart(MeshS *pM, FILE *fp);
ConsFun_t get_usr_expr(const char *expr);
VOutFun_t get_usr_out_fun(const char *name);

#ifdef PARTICLES
PropFun_t get_usr_par_prop(const char *name);
void gasvshift(const Real x1, const Real x2, const Real x3, Real *u1, Real *u2, Real *u3);
void Userforce_particle(Real3Vect *ft, const Real x1, const Real x2,
                  const Real x3, const Real v1, const Real v2, const Real v3);
#endif

/*----------------------------------------------------------------------------*/
/* restart.c  */
void dump_restart(MeshS *pM, OutputS *pout);
void restart_grids(char *res_file, MeshS *pM);

/*----------------------------------------------------------------------------*/
/* show_config.c */
void show_config(void);
void show_config_par(void);

/*----------------------------------------------------------------------------*/
/* smr.c */
void RestrictCorrect(MeshS *pM);
void Prolongate(MeshS *pM);
void SMR_init(MeshS *pM);

/*----------------------------------------------------------------------------*/
/* utils.c */
char *ath_strdup(const char *in);
int ath_gcd(int a, int b);
int ath_big_endian(void);
void ath_bswap(void *vdat, int sizeof_len, int cnt);
void ath_error(char *fmt, ...);
void minmax1(Real   *data, int nx1,                   Real *dmin, Real *dmax);
void minmax2(Real  **data, int nx2, int nx1,          Real *dmin, Real *dmax);
void minmax3(Real ***data, int nx3, int nx2, int nx1, Real *dmin, Real *dmax);
void do_nothing_bc(GridS *pG);
Real compute_div_b(GridS *pG);
int sign_change(Real (*func)(const Real,const Real), const Real a0, const Real b0, const Real x, Real *a, Real *b);
int bisection(Real (*func)(const Real,const Real), const Real a0, const Real b0, const Real x, Real *root);
Real trapzd(Real (*func)(Real), const Real a, const Real b, const int n, const Real s);
Real qsimp(Real (*func)(Real), const Real a, const Real b);
Real avg1d(Real (*func)(Real, Real, Real), const GridS *pG, const int i, const int j, const int k);
Real avg2d(Real (*func)(Real, Real, Real), const GridS *pG, const int i, const int j, const int k);
Real avg3d(Real (*func)(Real, Real, Real), const GridS *pG, const int i, const int j, const int k);
Real avgXZ(Real (*func)(Real, Real, Real), const GridS *pG, const int i, const int j, const int k);
Real vecpot2b1i(Real (*A2)(Real,Real,Real), Real (*A3)(Real,Real,Real),
                const GridS *pG, const int i, const int j, const int k);
Real vecpot2b2i(Real (*A1)(Real,Real,Real), Real (*A3)(Real,Real,Real),
                const GridS *pG, const int i, const int j, const int k);
Real vecpot2b3i(Real (*A1)(Real,Real,Real), Real (*A2)(Real,Real,Real),
                const GridS *pG, const int i, const int j, const int k);
#ifdef PARTICLES
void InverseMatrix(Real **a, int n, Real **b);
void MatrixMult(Real **a, Real **b, int m, int n, int l, Real **c);
#endif


/*------------------------------------------------*/
/* rad_utils.c */

#if defined (RADIATION_HYDRO) || defined (RADIATION_MHD)
Real eff_sound(const Prim1DS W, Real dt, int flag); /* calculate effective sound speed */

Real eff_sound_thick(const Prim1DS W, Real dt); /* !< Used to limit time step in optical thick regime */

void dSource(const Cons1DS U, const Real Bx, Real *SEE, Real *SErho, Real *SEmx, Real *SEmy, Real *SEmz, const Real x1);
/* function to calculate derivative of source function over conserved variables */

double rtsafe(void (*funcd)(double, double, double, double, double *, double *), double x1, double x2,
	double xacc, double coef1, double coef2, double coef3);

void GetTguess(MeshS *pM); /* Calculate guess temperature from energy conservation */

Real EquState(const Real density, const Real sum, const Real Er0); /* Function to calculate thermal equilibrium state */


#ifdef RADIATION_TARNSFER
/* Function to calculate Eddington tensor */

void Eddington_FUN(GridS *pG, RadGridS *pRG);

#endif
#endif

#endif /* PROTOTYPES_H */<|MERGE_RESOLUTION|>--- conflicted
+++ resolved
@@ -109,15 +109,14 @@
 void ShearingSheet_ox1(DomainS *pD);
 void RemapEy_ix1(DomainS *pD, Real ***emfy, Real **remapEyiib);
 void RemapEy_ox1(DomainS *pD, Real ***emfy, Real **remapEyoib);
+void RemapEyFlux_ix1(DomainS *pD, Real ***emfy, Real **tEy, Cons1DS ***x1f, Real **tx1f);
+void RemapEyFlux_ox1(DomainS *pD, Real ***emfy, Real **tEy, Cons1DS ***x1f, Real **tx1f);
 void bvals_shear_init(MeshS *pM);
 void bvals_shear_destruct(void);
 #ifdef FARGO
 void Fargo(DomainS *pD);
 #endif
-<<<<<<< HEAD
-
-=======
->>>>>>> 03bcb491
+
 #ifdef SELF_GRAVITY
 void ShearingSheet_grav_ix1(DomainS *pD);
 void ShearingSheet_grav_ox1(DomainS *pD);
@@ -125,7 +124,6 @@
 void RemapVar(DomainS *pD, Real ***RemapVar, Real dt);
 #endif
 #endif
-<<<<<<< HEAD
 
 #if defined (RADIATION_HYDRO) || defined (RADIATION_MHD)
 void ShearingSheet_radMHD_ix1(DomainS *pD);
@@ -140,8 +138,6 @@
 
 #endif
 
-=======
->>>>>>> 03bcb491
 #endif /* SHEARING_BOX */
 
 #if defined (FARGO) && defined (CYLINDRICAL)
