#include "../copyright.h"
/*============================================================================*/
/*! \file new_dt_diff.c
 *  \brief Computes stability constraint on timestep for all diffusive
 *   processes currently implemented in code.
 *  
 *  These include:
 *     - Ohmic dissipation, Hall effect, ambipolar diffusion
 *     - Navier-Stokes and Braginskii viscosity
 *     - isotropic and anisotropic thermal conduction
 *  The function returns maximum inverse of dt for all Domains at all Levels.
 *  With MPI, this value is calculated only for the Grids being updated on
 *  this processor.  The calling function new_dt() is responsible for finding
 *  the maximum over all processors.
 *
 * CONTAINS PUBLIC FUNCTIONS: 
 * - new_dt_diff()  - computes maximum inverse of dt */
/*============================================================================*/

#include <stdio.h>
#include <math.h>
#include "../defs.h"
#include "../athena.h"
#include "../globals.h"
#include "prototypes.h"
#include "../prototypes.h"

/*----------------------------------------------------------------------------*/
/*! \fn Real diff_dt(MeshS *pM)
 *  \brief Computes diffusion timestep */
Real new_dt_diff(MeshS *pM)
{
  Real max_dti_diff=(TINY_NUMBER);
  Real dxmin,qa;
#ifdef RESISTIVITY
  int i,j,k,nl,nd;
  int is, ie, js, je, ks, ke;
  GridS *pG;

/* Calculate the magnetic diffusivity array */
  for (nl=0; nl<(pM->NLevels); nl++){
    for (nd=0; nd<(pM->DomainsPerLevel[nl]); nd++){
      if (pM->Domain[nl][nd].Grid != NULL) {

        pG=pM->Domain[nl][nd].Grid;

        get_eta(pG);
      }
    }
  }
#endif

/* Calculate minimum dx.  Always given by Grid on highest level of refinement */

  dxmin = pM->dx[0]/pow(2,((pM->NLevels)-1));
  if (pM->Nx[1] > 1) dxmin = MIN( dxmin, (pM->dx[1]/pow(2,((pM->NLevels)-1))) );
  if (pM->Nx[2] > 1) dxmin = MIN( dxmin, (pM->dx[2]/pow(2,((pM->NLevels)-1))) );

  qa = (dxmin*dxmin)/4.0;
  if (pM->Nx[1] > 1) qa = (dxmin*dxmin)/8.0;
  if (pM->Nx[2] > 1) qa = (dxmin*dxmin)/6.0;

#ifdef THERMAL_CONDUCTION
  max_dti_diff = MAX( max_dti_diff, ((kappa_iso + kappa_aniso)/qa) );
#endif
#ifdef VISCOSITY
  max_dti_diff = MAX( max_dti_diff, ((nu_iso + nu_aniso)/qa) );
#endif

#ifdef RESISTIVITY
/* Since resistivities can vary from cell to cell, must loop over all cells */
  for (nl=pM->NLevels-1; nl>=0; nl--){
    for (nd=0; nd<(pM->DomainsPerLevel[nl]); nd++){
      if (pM->Domain[nl][nd].Grid != NULL){
        pG = pM->Domain[nl][nd].Grid;

<<<<<<< HEAD
	is = pG->is;
	ie = pG->ie;
	js = pG->js;
	je = pG->je;
	ks = pG->ks;
	ke = pG->ke;

=======
>>>>>>> 2cdf28d0
        dxmin = pG->dx1;
        if (pG->Nx[1] > 1) dxmin = MIN( dxmin, (pG->dx2) );
        if (pG->Nx[2] > 1) dxmin = MIN( dxmin, (pG->dx3) );

        qa = (dxmin*dxmin)/4.0;
        if (pG->Nx[1] > 1) qa = (dxmin*dxmin)/8.0;
        if (pG->Nx[2] > 1) qa = (dxmin*dxmin)/6.0;

        for (k=pG->ks; k<=pG->ke; k++) {
        for (j=pG->js; j<=pG->je; j++) {
        for (i=pG->is; i<=pG->ie; i++) {

          max_dti_diff = MAX( max_dti_diff, ((pG->eta_Ohm[k][j][i] +
                              pG->eta_AD[k][j][i])/qa) );
  
        }}}
        if (Q_Hall > 0.0) {
          for (k=pG->ks; k<=pG->ke; k++) {
          for (j=pG->js; j<=pG->je; j++) { 
          for (i=pG->is; i<=pG->ie; i++) {

            max_dti_diff = MAX( max_dti_diff, fabs(pG->eta_Hall[k][j][i])/qa);

          }}}
        }
      }
    }
  }
#endif

  return max_dti_diff;
}<|MERGE_RESOLUTION|>--- conflicted
+++ resolved
@@ -34,7 +34,6 @@
   Real dxmin,qa;
 #ifdef RESISTIVITY
   int i,j,k,nl,nd;
-  int is, ie, js, je, ks, ke;
   GridS *pG;
 
 /* Calculate the magnetic diffusivity array */
@@ -74,16 +73,6 @@
       if (pM->Domain[nl][nd].Grid != NULL){
         pG = pM->Domain[nl][nd].Grid;
 
-<<<<<<< HEAD
-	is = pG->is;
-	ie = pG->ie;
-	js = pG->js;
-	je = pG->je;
-	ks = pG->ks;
-	ke = pG->ke;
-
-=======
->>>>>>> 2cdf28d0
         dxmin = pG->dx1;
         if (pG->Nx[1] > 1) dxmin = MIN( dxmin, (pG->dx2) );
         if (pG->Nx[2] > 1) dxmin = MIN( dxmin, (pG->dx3) );
