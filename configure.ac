#-------------------------------------------------------------------------------
# configure.ac: Athena configuration script template file.  Run 'autoconf'
# to generate a new 'configure' script from this file.
#
# When configure is run, it uses the command line options and default settings
# to create custom versions of the following files:
#    Makefile, Makeoption, src/Makefile, src/defs.h, src/*/Makefile,
#
# If new configure options are added to this file, they should also be
# added in show_config() in src/show_config.c, and to the diagnostic message
# output at the end of this file.
#
# This template adds the following options to the 'configure' script:
#
# PHYSICS "packages":
#   --with-problem='name'                 (use prob/name.c as problem generator)
#   --with-gas=[hydro,mhd,rad_hydro,rad_MHD] (hydro or mhd or radiation HD, MHD algorithm)
#   --with-eos=[isothermal, adiabatic]                       (equation of state)
#   --with-nscalars=n                               (number of advected scalars)
#   --with-gravity=[fft,fft_disk,fft_obc,multigrid]               (self-gravity)
#   --with-resistivity=[ohmic,hall]                       (explicit resistivity)
#   --with-viscosity=[ns,braginskii]                        (explicit viscosity)
#   --with-conduction=[isotropic,anisotropic]      (explicit thermal conduction)
#   --with-particles=[feedback,passive]              (dust particle integration)
#   --with-coord=[cartesian,cylindrical]                     (coordinate system)
#
# PHYSICS "features":
#   --enable-conduction                            (explicit thermal conduction)
#   --enable-resistivity                                  (explicit resistivity)
#   --enable-special-relativity              (special relativistic hydro or MHD)
#   --enable-viscosity                                      (explicit viscosity)
#   --enable-radiation-transfer                             (radiation transfer) 
#   --enable-ray-tracing				           (ray tracing)
#
# ALGORITHM "packages":
#   --with-order=[1,2,3,2p,3p]        (order and type of spatial reconstruction)
#   --with-flux=[roe,hlle,hllc,hlld,force,exact,two-shock]       (flux function)
#   --with-integrator=[ctu,vl]                   (unsplit integration algorithm)
#   --with-cflags=[opt,debug,profile]                       (set compiler flags)
#   --with-ali=[jacobi,gausseid]       (iterative method for radiative transfer)
#   --with-matrix=[multigrid, hypre, lis]
#
# ALGORITHM "features":
#   --enable-fargo                                      (enable FARGO algorithm)
#   --enable-rad_fargo          (enable FARGO algorithm for radiation subsystem)
#   --enable-fft                (compile and link with FFTW block decomposition)
#   --enable-fofc                 (first-order flux correction in VL integrator)
#   --enable-ghost                      (write out ghost cells in outputs/dumps)
#   --enable-h-correction              (turn on H-correction in multidimensions)
#   --enable-mpi                                          (parallelize with MPI)
#   --enable-shearing box                    (include shearing box source terms)
#   --enable-single                                 (double or single precision)
#   --enable-sts                     (super timestepping for explicit diffusion)
#   --enable-smr                                        (static mesh refinement)
#   --enable-quadratic_intensity              (order of intensity interpolation)
#   --enable-cons_gravity      (self-gravity with conserved energy and momentum)
#-------------------------------------------------------------------------------
# generic things

AC_INIT(src/athena.h)
AC_CONFIG_HEADER(src/config.h)
AC_PROG_CC
AC_PROG_INSTALL

#-------------------------------------------------------------------------------
# PHYSICS PACKAGE: name of problem generator from src/prob/name.c 
#   --with-problem=name (default is linear_wave)

AC_SUBST(PROBLEM)
AC_ARG_WITH(problem,
	[--with-problem=PROB  Problem generator from src/prob/name.c],
	with_problem=$withval, with_problem="linear_wave")
PROBLEM=$with_problem
if test -e src/prob/$PROBLEM.c; then
   rm -f src/problem.c
   ln -s prob/$PROBLEM.c src/problem.c
else
  ls src/prob
  AC_MSG_ERROR([Invalid problem filename, valid names listed above])
fi

#-------------------------------------------------------------------------------
# PHYSICS PACKAGE: gas mode (hydro or mhd or radiation HD)
#  --with-gas=hydro (default is mhd)
#   mode also sets the default flux handling, since that depends on whether the
#   problem is hydro or mhd (see option --with-flux= below)
#   Also set default integrator here 

AC_SUBST(GAS)
AC_ARG_WITH(gas,
	[--with-gas=GAS  Gas properties (mhd,hydro,rad_hydro,rad_MHD)],
	with_gas=$withval, with_gas="mhd")
if test   "$with_gas" = "hydro"; then
  GAS="HYDRO"
  flux_default="hllc"
  integrator_default="ctu"
  order_default="2"
  matrix_solver="off"
elif test "$with_gas" = "mhd";   then
  GAS="MHD"
  flux_default="roe"
  integrator_default="ctu"
  order_default="2"
  matrix_solver="off"
elif test "$with_gas" = "rad_hydro"; then
  GAS="RADIATION_HYDRO"
  flux_default="hllc"
  integrator_default="RADIATIONMHD"
  order_default="2"
  matrix_solver="on"
elif test "$with_gas" = "rad_MHD"; then
  GAS="RADIATION_MHD"
  flux_default="hlld"
  integrator_default="RADIATIONMHD"
  order_default="2"
  matrix_solver="on"
else
  AC_MSG_ERROR([expected --with-gas=mhd or hydro or rad_hydro or rad_MHD])
fi

#-------------------------------------------------------------------------------
# PHYSICS PACKAGE: equation of state
#   --with-eos=[adiabatic,isothermal] (default is adiabatic)

AC_SUBST(EOS)
AC_ARG_WITH(eos,
	[--with-eos=EOS  Equation of state (adiabatic,isothermal)],
	with_eos=$withval, with_eos=adiabatic)
if test   "$with_eos" = "adiabatic";  then
  EOS="ADIABATIC"
elif test "$with_eos" = "isothermal"; then
  EOS="ISOTHERMAL"
else
  AC_MSG_ERROR([expected --with-eos=adiabatic or isothermal])
fi

#-------------------------------------------------------------------------------
# PHYSICS PACKAGE: nscalars
#  --with-nscalars=n (n is any integer, default is 0)
#   number of passively advected scalars

AC_SUBST(NSCALARS)
AC_ARG_WITH(nscalars,
	[--with-nscalars=n (default is 0)],
	nscalars=$withval, nscalars=0)
if test   "$nscalars" = "0"; then
  NSCALARS="0"
elif test "$nscalars" != "0"; then
  NSCALARS=$nscalars
else
  AC_MSG_ERROR([expected --with-nscalars=n])
fi

#-------------------------------------------------------------------------------
# PHYSICS PACKAGE: self-gravity
#  --with-gravity= [fft,fft_disk,fft_obc,multigrid]

AC_SUBST(SELF_GRAVITY_DEFINE)
AC_SUBST(SELF_GRAVITY_ALGORITHM)
AC_ARG_WITH(gravity,
	[--with-gravity=SELF_GRAVITY_ALGORITHM  Algorithm for self gravity (fft, fft_disk, fft_obc, multigrid)],
	gravity_algorithm=$withval, gravity_algorithm=none)

if test   "$gravity_algorithm" = "fft"; then
  SELF_GRAVITY_DEFINE="SELF_GRAVITY"
  SELF_GRAVITY_USER="ON"
  SELF_GRAVITY_ALGORITHM="SELF_GRAVITY_USING_FFT"
elif test   "$gravity_algorithm" = "fft_disk"; then
  SELF_GRAVITY_DEFINE="SELF_GRAVITY"
  SELF_GRAVITY_USER="ON"
  SELF_GRAVITY_ALGORITHM="SELF_GRAVITY_USING_FFT_DISK"
elif test   "$gravity_algorithm" = "fft_obc"; then
  SELF_GRAVITY_DEFINE="SELF_GRAVITY"
  SELF_GRAVITY_USER="ON"
  SELF_GRAVITY_ALGORITHM="SELF_GRAVITY_USING_FFT_OBC"
elif test "$gravity_algorithm" = "multigrid"; then
  SELF_GRAVITY_DEFINE="SELF_GRAVITY"
  SELF_GRAVITY_USER="ON"
  SELF_GRAVITY_ALGORITHM="SELF_GRAVITY_USING_MULTIGRID"
elif test "$gravity_algorithm" = "none"; then
  SELF_GRAVITY_DEFINE="NO_SELF_GRAVITY"
  SELF_GRAVITY_USER="OFF"
  SELF_GRAVITY_ALGORITHM="SELF_GRAVITY_NONE"
else
  AC_MSG_ERROR([expected --with-gravity=fft, fft_disk, fft_obc, or multigrid])
fi

# PHYSICS PACKAGE: resistivity
#   --with-resistivity=[ohmic,hall]

# default for difusivities macro is none.  If any of resistivity, viscosity, or
# thermal conduction is enabled below, diffusivities will be defined
AC_SUBST(DIFFUSIVITIES_DEFINE)
DIFFUSIVITIES_DEFINE="NO_EXPLICIT_DIFFUSION"

AC_SUBST(RESISTIVITY_ALGORITHM)
AC_ARG_WITH(resistivity, [  --with-resistivity=RESISTIVITY_ALGORITHM  Type of resistivity (ohmic,hall)],
                resistivity_algorithm=$withval, resistivity_algorithm=none)

if test "$resistivity_algorithm" = "ohmic"; then
  DIFFUSIVITIES_DEFINE="EXPLICIT_DIFFUSION"
  RESISTIVITY_USER="Ohmic"
  RESISTIVITY_ALGORITHM="OHMIC"
elif test "$resistivity_algorithm" = "hall"; then
  DIFFUSIVITIES_DEFINE="EXPLICIT_DIFFUSION"
  RESISTIVITY_USER="Hall"
  RESISTIVITY_ALGORITHM="HALL_MHD"
elif test "$resistivity_algorithm" = "none"; then
  RESISTIVITY_USER="OFF"
  RESISTIVITY_ALGORITHM="NO_RESISTIVITY"
else
  AC_MSG_ERROR([expected --with-resistivity=ohmic or hall])
fi

#-------------------------------------------------------------------------------
# PHYSICS PACKAGE: viscosity
#   --with-viscosity=[ns,braginskii]

AC_SUBST(VISCOSITY_ALGORITHM)
AC_ARG_WITH(viscosity, [  --with-viscosity=VISCOSITY_ALGORITHM  Type of viscosity (ns,braginskii)],
                viscosity_algorithm=$withval, viscosity_algorithm=none)

if test "$viscosity_algorithm" = "ns"; then
  DIFFUSIVITIES_DEFINE="EXPLICIT_DIFFUSION"
  VISCOSITY_USER="Navier-Stokes"
  VISCOSITY_ALGORITHM="NAVIER_STOKES"
elif test "$viscosity_algorithm" = "braginskii"; then
  DIFFUSIVITIES_DEFINE="EXPLICIT_DIFFUSION"
  VISCOSITY_USER="Braginskii"
  VISCOSITY_ALGORITHM="BRAGINSKII"
elif test "$viscosity_algorithm" = "none"; then
  VISCOSITY_USER="OFF"
  VISCOSITY_ALGORITHM="NO_VISCOSITY"
else
  AC_MSG_ERROR([expected --with-viscosity=ns or braginskii])
fi

#-------------------------------------------------------------------------------
# PHYSICS PACKAGE: thermal conduction
#   --with-conduction=[isotropic,anisotropic]

AC_SUBST(CONDUCTION_ALGORITHM)
AC_ARG_WITH(conduction, [  --with-conduction=CONDUCTION_ALGORITHM  Type of conduction (isotropic,anisotropic)],
                conduction_algorithm=$withval, conduction_algorithm=none)

if test "$conduction_algorithm" = "isotropic"; then
  DIFFUSIVITIES_DEFINE="EXPLICIT_DIFFUSION"
  CONDUCTION_USER="isotropic"
  CONDUCTION_ALGORITHM="ISOTROPIC_CONDUCTION"
elif test "$conduction_algorithm" = "anisotropic"; then
  DIFFUSIVITIES_DEFINE="EXPLICIT_DIFFUSION"
  CONDUCTION_USER="anisotropic"
  CONDUCTION_ALGORITHM="ANISOTROPIC_CONDUCTION"
elif test "$conduction_algorithm" = "none"; then
  CONDUCTION_USER="OFF"
  CONDUCTION_ALGORITHM="NO_CONDUCTION"
else
  AC_MSG_ERROR([expected --with-conduction=isotropic or anisotropic])
fi


#-------------------------------------------------------------------------------
# PHYSICS PACKAGE: particles
#   --with-particles=[feedback,passive]

AC_SUBST(PARTICLES_ALGORITHM)
AC_SUBST(FEEDBACK_DEFINE)
AC_ARG_WITH(particles,
	[--with-particles=PARTICLES_ALGORITHM  particle integration algorithm (feedback, passive)], 
	particles_algorithm=$withval, particles_algorithm=none)

if test "$particles_algorithm" = "feedback"; then
  FEEDBACK_DEFINE="FEEDBACK"
  PARTICLES_USER="feedback"
  PARTICLES_ALGORITHM="PARTICLES"
elif test "$particles_algorithm" = "passive"; then
  FEEDBACK_DEFINE="NO_FEEDBACK"
  PARTICLES_USER="passive"
  PARTICLES_ALGORITHM="PARTICLES"
elif test "$particles_algorithm" = "none"; then
  FEEDBACK_DEFINE="NO_FEEDBACK"
  PARTICLES_USER="OFF"
  PARTICLES_ALGORITHM="NO_PARTICLES"
else
  AC_MSG_ERROR([expected --with-particles=feedback or passive])
fi

#-------------------------------------------------------------------------------
# PACKAGE: coordinate system
#   --with-coord=[cartesian,cylindrical] (default is cartesian)
  
AC_SUBST(COORD)
AC_ARG_WITH(coord,
	[--with-coord=COORD  Coordinate System (cartesian,cylindrical)],
	with_coord=$withval, with_coord=cartesian)
if test   "$with_coord" = "cartesian";  then
  COORD="CARTESIAN"
elif test "$with_coord" = "cylindrical"; then
  COORD="CYLINDRICAL"
else
  AC_MSG_ERROR([expected --with-coord=cartesian or cylindrical])
fi

#-------------------------------------------------------------------------------

# PHYSICS FEATURE: explicit thermal conduction
#  --enable-conduction
  
AC_SUBST(CONDUCTION_MODE) 
AC_ARG_ENABLE(conduction,
	[--enable-conduction  enable thermal conduction (default is no)],
	ok=$enableval, ok=no)
if test "$ok" = "yes"; then
  CONDUCTION_MODE="THERMAL_CONDUCTION"
  CONDUCTION_MODE_USER="ON"
else
  CONDUCTION_MODE="NO_THERMAL_CONDUCTION"
  CONDUCTION_MODE_USER="OFF"
fi

#-------------------------------------------------------------------------------
# PHYSICS FEATURE: explicit resistivity
#  --enable-resistivity
 
AC_SUBST(RESISTIVITY_MODE)
AC_ARG_ENABLE(resistivity,
	[--enable-resistivity  enable resistivity (default is no)],
	ok=$enableval, ok=no)
if test "$ok" = "yes"; then
  RESISTIVITY_MODE="RESISTIVITY"
  RESISTIVITY_MODE_USER="ON"
else
  RESISTIVITY_MODE="NO_RESISTIVITY"
  RESISTIVITY_MODE_USER="OFF"
fi

#-------------------------------------------------------------------------------
# PHYSICS FEATURE: special relativistic hydro or MHD
#  --enable-special-relativity

AC_SUBST(SPECIAL_RELATIVITY_MODE)
AC_ARG_ENABLE(special-relativity,
	[--enable-special-relativity  enable special relativistic hydro or MHD (default is no)],
	ok=$enableval, ok=no)
if test "$ok" = "yes"; then
  SPECIAL_RELATIVITY_MODE="SPECIAL_RELATIVITY"
  SPECIAL_RELATIVITY_MODE_USER="ON"
else
  SPECIAL_RELATIVITY_MODE="NEWTONIAN"
  SPECIAL_RELATIVITY_MODE_USER="OFF"
fi

#-------------------------------------------------------------------------------
# PHYSICS FEATURE: explicit viscosity
#  --enable-viscosity

AC_SUBST(VISCOSITY_MODE)
AC_ARG_ENABLE(viscosity,
	[--enable-viscosity  enable viscosity (default is no)],
	ok=$enableval, ok=no)
if test "$ok" = "yes"; then
  VISCOSITY_MODE="VISCOSITY"
  VISCOSITY_MODE_USER="ON"
else
  VISCOSITY_MODE="NO_VISCOSITY"
  VISCOSITY_MODE_USER="OFF"
fi

#-------------------------------------------------------------------------------
# PHYSICS FEATURE: radiation-transfer
#   --enable-radiation-transfer

AC_SUBST(RADIATION_TRANSFER_MODE)
AC_ARG_ENABLE(radiation-transfer,
	[--enable-radiation-transfer  enable radiation transfer (default is no)],
	ok=$enableval, ok=no)
if test "$ok" = "yes"; then
  RADIATION_TRANSFER_MODE="RADIATION_TRANSFER"
  RADIATION_TRANSFER_MODE_USER="ON"
else
  RADIATION_TRANSFER_MODE="NO_RADIATION_TRANSFER"
  RADIATION_TRANSFER_MODE_USER="OFF"
fi

#-------------------------------------------------------------------------------
# PHYSICS FEATURE: ray-tracing
#   --enable-ray-tracing

AC_SUBST(RAY_TRACING_MODE)
AC_ARG_ENABLE(ray-tracing,
	[--enable-ray-tracing  enable ray tracing (default is no)],
	ok=$enableval, ok=no)
if test "$ok" = "yes"; then
  RAY_TRACING_MODE="RAY_TRACING"
  RAY_TRACING_MODE_USER="ON"
else
  RAY_TRACING_MODE="NO_RAY_TRACING"
  RAY_TRACING_MODE_USER="OFF"
fi

#-------------------------------------------------------------------------------
# ALGORITHM PACKAGE: set the order and type of the spatial reconstruction
#   --with-order=[1,2,3] - #-order reconstruction in the characteristic vars
#   --with-order=[2p,3p] - #-order reconstruction in the primitive      vars
#  (default is 2 -- 2nd-order reconstruction in the characteristic vars)

AC_SUBST(ORDER)
AC_SUBST(ACCURACY)

AC_ARG_WITH(order,
	[--with-order=ORDER      Order of Accuracy (1,2,3,2p,3p)],
<<<<<<< HEAD
	with_order=$withval, with_order=$order_default)
=======
	with_order=$withval, with_order="3")
>>>>>>> 2cdf28d0
ORDER=$with_order
if test   "$with_order" = "1"; then
  ACCURACY="FIRST_ORDER"
elif test "$with_order" = "2"; then
  ACCURACY="SECOND_ORDER_CHAR"
elif test "$with_order" = "2p"; then
  ACCURACY="SECOND_ORDER_PRIM"
elif test "$with_order" = "3"; then
  ACCURACY="THIRD_ORDER_CHAR"
elif test "$with_order" = "3p"; then
  ACCURACY="THIRD_ORDER_PRIM"
else
  AC_MSG_ERROR([expected --with-order=1, 2, 3, 2p, or 3p])
fi

#-------------------------------------------------------------------------------
# ALGORITHM PACKAGE: flux function
#   --with-flux=[roe,hlle,hllc,hlld,force,exact]
#   (default is roe if gas=mhd, hllc if gas=hydro, hlle if gas=rad_hydro)

AC_SUBST(FLUX_NAME)
AC_SUBST(FLUX_DEF)
AC_ARG_WITH(flux,
	[--with-flux=FLUX_NAME   Flux function (roe, hllc (hydro only), hlld, hlle, force, exact (hydro only),two-shock (hydro only))],
	with_flux=$withval, with_flux=$flux_default)
FLUX_NAME=$with_flux
if test   "$with_flux" = "roe"; then
  FLUX_DEF="ROE_FLUX"
elif test "$with_flux" = "hlle"; then
  FLUX_DEF="HLLE_FLUX"
elif test "$with_flux" = "hllc"; then
  FLUX_DEF="HLLC_FLUX"
elif test "$with_flux" = "hlld"; then
  FLUX_DEF="HLLD_FLUX"
elif test "$with_flux" = "force"; then
  FLUX_DEF="FORCE_FLUX"
elif test "$with_flux" = "exact"; then
  FLUX_DEF="EXACT_FLUX"
elif test "$with_flux" = "two-shock"; then
  FLUX_DEF="TWO_SHOCK_FLUX"
else
  AC_MSG_ERROR([Invalid flux function, valid types are: roe, hlle, hllc hlld, force, exact, two-shock])
fi

#-------------------------------------------------------------------------------
# ALGORITHM PACKAGE: set the unsplit integration algorithm
#   --with-integrator=[ctu,vl] (default is ctu)
# Integrator for radiation code is set as default. 
# DO NOT USE integrator for radiation package

AC_SUBST(INTEGRATOR)
AC_SUBST(INTEGRATOR_DEF)

AC_ARG_WITH(integrator,
	[--with-integrator=INTEGRATOR  Which unsplit integrator (ctu, vl)],
	with_integrator=$withval, with_integrator=$integrator_default)
INTEGRATOR=$with_integrator
if test   "$with_integrator" = "ctu"; then
  INTEGRATOR_DEF="CTU_INTEGRATOR"
elif test "$with_integrator" = "vl"; then
  INTEGRATOR_DEF="VL_INTEGRATOR"
elif test "$with_integrator" = "RADIATIONMHD"; then
  INTEGRATOR_DEF="RADIATIONMHD_INTEGRATOR"
else
  AC_MSG_ERROR([expected --with-integrator=ctu or vl])
fi

#-------------------------------------------------------------------------------
# ALGORITHM PACKAGE: set compiler options.
#   --with-ali=[jacobi,gausseid] (default is jacobi)

AC_SUBST(ALI_ALGORITHM)
AC_ARG_WITH(ali, [  --with-ali=ALI_ALGORITHM  ALI algorithm (jacobi, gausseid)], 
	    ali_algorithm=$withval, ali_algorithm="jacobi")

if test "$ali_algorithm" = "jacobi"; then
  ALI_USER="jacobi"
  ALI_ALGORITHM="JACOBI"
elif test "$ali_algorithm" = "gausseid"; then
  ALI_USER="gausseid"
  ALI_ALGORITHM="GAUSSEID"
else
  AC_MSG_ERROR([expected --with-ali=jacobi or gausseid])
fi

#-------------------------------------------------------------------------------
# ALGORITHM PACKAGE: set compiler options.
#   --with-cflags=[opt,debug,profile] (default is opt)

AC_SUBST(DEBUG_MODE)
AC_SUBST(COMPILER_OPTS)

AC_ARG_WITH(cflags,
	[--with-cflags=DEBUG_MODE  Set debugging mode (opt,debug,profile)],
	with_debug=$withval, with_debug="opt")
if test "$with_debug" = "debug"; then
  COMPILER_OPTS="-g -Wall -W -std=c99 -pedantic"
  DEBUG_MODE="DEBUG"
elif test "$with_debug" = "profile"; then
  COMPILER_OPTS="-O3 -pg"
  DEBUG_MODE="PROFILE"
elif test "$with_debug" = "opt"; then
  COMPILER_OPTS="-O3"
  DEBUG_MODE="OPTIMIZE"
else
  AC_MSG_ERROR([expected --with-cflags=opt,debug, or profile])
fi

#-------------------------------------------------------------------------------
# ALGORITHM FEATURE: precision of floating point arithmetic
#   --enable-single (default is double)

AC_SUBST(PRECISION)
AC_ARG_ENABLE(single,
	[--enable-single  single-precision (default is double)], 
	ok=$enableval, ok=no)
if test "$ok" = "yes"; then
  PRECISION="SINGLE_PREC"
else
  PRECISION="DOUBLE_PREC"
fi

#-------------------------------------------------------------------------------
# ALGORITHM FEATURE: write ghost cells in outputs/dumps
#   --enable-ghost

AC_SUBST(WRITE_GHOST_MODE)
AC_ARG_ENABLE(ghost,
	[--enable-ghost  write ghost zones],
	ok=$enableval, ok=no)
if test "$ok" = "yes"; then
  WRITE_GHOST_MODE="WRITE_GHOST_CELLS" 
  WRITE_GHOST_MODE_USER="ON" 
else
  WRITE_GHOST_MODE="NO_WRITE_GHOST_CELLS"
  WRITE_GHOST_MODE_USER="OFF" 
fi

#-------------------------------------------------------------------------------
# ALGORITHM FEATURE: parallelize with MPI, --enable-mpi (default is no MPI)

AC_SUBST(MPI_MODE)
AC_ARG_ENABLE(mpi,
	[--enable-mpi  enable MPI parellelization],
	ok=$enableval, ok=no)
if test "$ok" = "yes"; then
  MPI_MODE="MPI_PARALLEL"
  MPI_MODE_USER="ON"
else
  MPI_MODE="NO_MPI_PARALLEL"
  MPI_MODE_USER="OFF"
fi

#-------------------------------------------------------------------------------
# ALGORITHM FEATURE: turn on H-correction in multidimensional integrators
#   --enable-h-correction
# Note that H-correction only works with Roe flux.  Prints error message if
# H-correction is enabled with any other flux.

AC_SUBST(H_CORRECTION_MODE)
AC_ARG_ENABLE(h-correction,
	[--enable-h-correction  turn on H-correction],
	ok=$enableval, ok=no)
if test "$ok" = "yes"; then
if test "$with_flux" = "roe"; then
  H_CORRECTION_MODE="H_CORRECTION"
  H_CORRECTION_MODE_USER="ON"
else
  AC_MSG_ERROR([H-correction only works with Roe flux])
fi
else
  H_CORRECTION_MODE="NO_H_CORRECTION"
  H_CORRECTION_MODE_USER="OFF"
fi

#-------------------------------------------------------------------------------
# ALGORITHM FEATURE: turn on FFT libraries
#   --enable-fft

AC_SUBST(FFT_MODE)
AC_ARG_ENABLE(fft,
	[--enable-fft  compile and link FFT interface code (requires FFTW)],
	ok=$enableval, ok=no)
if test "$ok" = "yes"; then
  FFT_MODE="FFT_ENABLED"
  FFT_MODE_USER="ON"
else
  FFT_MODE="NO_FFT"
  FFT_MODE_USER="OFF"
fi


#-------------------------------------------------------------------------------
# ALGORITHM FEATURE: choose matrix solver library
#   --with-matrix=[multigrid, hypre, lis]

AC_SUBST(MATRIX_LIBRARY)
AC_ARG_WITH(matrix,
	[--with-matrix=MATRIX_LIBRARY  Set matrix solver (multigrid, hypre, lis)],
	with_matrix=$withval, with_matrix="multigrid")
if test "$with_matrix" = "multigrid"; then
  MATRIX_LIBRARY="MATRIX_MULTIGRID"
  MATRIX_MODE=$matrix_solver
elif test "$with_matrix" = "hypre"; then
  MATRIX_LIBRARY="MATRIX_HYPRE"
  MATRIX_MODEE=$matrix_solver
elif test "$with_matrix" = "lis"; then
  MATRIX_LIBRARY="MATRIX_LIS"
  MATRIX_MODEE=$matrix_solver
else
  AC_MSG_ERROR([expected --with-matrix=multigrid, hypre or lis])
fi




#-------------------------------------------------------------------------------
# ALGORITHM FEATURE: turn on shearing box evolution
#   --enable-shearing-box

AC_SUBST(SHEARING_BOX_MODE)
AC_ARG_ENABLE(shearing-box,
	[--enable-shearing-box  turn on shearing-box],
	ok=$enableval, ok=no)
if test "$ok" = "yes"; then
if test "$with_integrator" = "ctu"; then
  SHEARING_BOX_MODE="SHEARING_BOX"
  SHEARING_BOX_MODE_USER="ON"
elif test "$with_integrator" == "RADIATIONMHD"; then
  SHEARING_BOX_MODE="SHEARING_BOX"
  SHEARING_BOX_MODE_USER="ON"
else
  AC_MSG_ERROR([shearing-box only works with CTU+CT integrator])
fi
else
  SHEARING_BOX_MODE="NO_SHEARING_BOX"
  SHEARING_BOX_MODE_USER="OFF"
fi

#-------------------------------------------------------------------------------
# ALGORITHM FEATURE: turn on FARGO algorithm
#   --enable-fargo

AC_SUBST(FARGO_MODE)
AC_ARG_ENABLE(fargo,
	[--enable-fargo  turn on fargo],
	ok_fargo=$enableval, ok_fargo=no)
if test "$ok_fargo" = "yes"; then
  FARGO_MODE="FARGO"
  FARGO_MODE_USER="ON"
else
  FARGO_MODE="NO_FARGO"
  FARGO_MODE_USER="OFF"
fi


#-------------------------------------------------------------------------------
# ALGORITHM FEATURE: turn on RADFARGO algorithm
#   --enable-rad_fargo

AC_SUBST(RADFARGO_MODE)
AC_ARG_ENABLE(rad_fargo,
	[--enable-rad_fargo  turn on rad_fargo],
	ok=$enableval, ok=no)
if test "$ok" = "yes"; then
  RADFARGO_MODE="RADFARGO"
  RADFARGO_MODE_USER="ON"
else
  RADFARGO_MODE="NO_RADFARGO"
  RADFARGO_MODE_USER="OFF"
fi

if test "$ok" == "yes"; then
if test "$ok_fargo" = "no"; then
   AC_MSG_ERROR([rad_fargo must be used with fargo together!])
fi
fi

#-------------------------------------------------------------------------------
# ALGORITHM FEATURE: turn on super timestepping for explicit diffusion
#   --enable-sts

AC_SUBST(TIMESTEPPING_MODE)
AC_ARG_ENABLE(sts,
        [--enable-sts  turn on super timestepping],
        ok=$enableval, ok=no) 
if test "$ok" = "yes"; then
  TIMESTEPPING_MODE="STS"
  TIMESTEPPING_MODE_USER="ON"
else
  TIMESTEPPING_MODE="NO_STS"
  TIMESTEPPING_MODE_USER="OFF"
fi

#-------------------------------------------------------------------------------
# ALGORITHM FEATURE: static mesh refinement
#   --enable-smr (default is no SMR)

AC_SUBST(MESH_REFINEMENT)
AC_ARG_ENABLE(smr,
	[--enable-smr  static mesh refinement (default is no refinement)], 
	ok=$enableval, ok=no)
if test "$ok" = "yes"; then
  MESH_REFINEMENT="STATIC_MESH_REFINEMENT"
  SMR_MODE_USER="ON"
else
  MESH_REFINEMENT="NO_MESH_REFINEMENT"
  SMR_MODE_USER="OFF"
fi


#-------------------------------------------------------------------------------
# ALGORITHM FEATURE: quadratic intensity interpolation
#   --enable-quadratic_intensity (default is linear intensity interpolation)

AC_SUBST(INTENSITY_INTERP)
AC_ARG_ENABLE(quadratic_intensity,
	[--enable-quadratic_intensity  intensity interpolation (default is linear)], 
	ok=$enableval, ok=no)
if test "$ok" = "yes"; then
  INTENSITY_INTERP="QUADRATIC_INTENSITY"
  INTENSITY_MODE_USER="QUADRATIC"
else
  INTENSITY_INTERP="LINEAR_INTENSITY"
  INTENSITY_MODE_USER="LINEAR"
fi

#-------------------------------------------------------------------------------
# ALGORITHM FEATURE: self-gravity with conserved total energy and momentum
#   --enable-cons_gravity (default is no this algorithm)

AC_SUBST(CONS_GRAVITY)
AC_ARG_ENABLE(cons_gravity,
	[--enable-cons_gravity  self-gravity with conserved method (default is no this algorithm)], 
	ok=$enableval, ok=no)
if test "$ok" = "yes"; then
  CONS_GRAVITY="CONS_GRAVITY"
  CONSGRAVITY_MODE_USER="ON"
else
  CONS_GRAVITY="NO_CONS_GRAVITY"
  CONSGRAVITY_MODE_USER="OFF"
fi

#-------------------------------------------------------------------------------
# ALGORITHM FEATURE: first-order flux correction with VL integrator
#   --enable-fofc

AC_SUBST(FOFC_MODE)
AC_ARG_ENABLE(fofc,
	[--enable-fofc  enable first-order flux correction],
	ok=$enableval, ok=no)
if test "$ok" = "yes"; then
if test "$with_integrator" = "vl"; then
  FOFC_MODE="FIRST_ORDER_FLUX_CORRECTION"
  FOFC_MODE_USER="ON"
elif test "$with_integrator" = "RADIATIONMHD"; then
  FOFC_MODE="FIRST_ORDER_FLUX_CORRECTION"
  FOFC_MODE_USER="ON"
else
  AC_MSG_ERROR([first-order flux correction only works with VL integrator!])
fi
else
  FOFC_MODE="NO_FIRST_ORDER_FLUX_CORRECTION"
  FOFC_MODE_USER="OFF"
fi  

#-------------------------------------------------------------------------------
# check for compatibility of various options

if test "$with_coord" = "cylindrical"; then
  if test "$nscalars" != "0"; then
    AC_MSG_ERROR([Sorry, passive scalars and cylindrical coordinates are currently incompatible!])
  elif test "$gravity_algorithm" != "none"; then
    AC_MSG_ERROR([Sorry, self-gravity and cylindrical coordinates are currently incompatible!])
  elif test "$particles_algorithm" != "none"; then
    AC_MSG_ERROR([Sorry, particles and cylindrical coordinates are currently incompatible!])
  fi
fi

if test "$with_integrator" = "vl"; then
  if test "$with_order" = "3"; then
    AC_MSG_ERROR([Only use order=2p or 3p with VL integrator!])
  elif test "$with_order" = "2"; then
    AC_MSG_ERROR([Only use order=2p or 3p with VL integrator!])
  fi
fi

#-------------------------------------------------------------------------------

# check for various library functions

AC_PROG_GCC_TRADITIONAL
AC_CHECK_FUNCS(strdup)
AC_C_BIGENDIAN

#-------------------------------------------------------------------------------
# date and time of configure, becomes a macro in defs.h

A_CONFIGURE_DATE="`date`"
AC_SUBST(A_CONFIGURE_DATE)

#-------------------------------------------------------------------------------
# write final diagnostic output

AC_SUBST(WARNING1)
AC_SUBST(WARNING2)
WARNING1="WARNING! This file has been automatically generated by configure."
WARNING2="Any changes to it will be overwritten the next time configure is run."

AC_CONFIG_FILES(Makefile Makeoptions src/Makefile src/defs.h src/fftsrc/Makefile src/gravity/Makefile src/integrators/Makefile src/integrators/MatrixSolver/Makefile src/microphysics/Makefile src/reconstruction/Makefile src/rsolvers/Makefile src/particles/Makefile src/radiation/Makefile)

AC_OUTPUT

echo ""
echo "Your Athena distribution has now been configured:"
echo ""
echo "--- Physics Options ---"
echo ""
echo "Problem:                 $PROBLEM"
echo "Gas properties:          $GAS"
echo "Equation of State:       $EOS"
echo "Coordinate System:       $COORD"
echo "Advected scalar fields:  $NSCALARS"
if test "$gravity_algorithm" = "none"; then
  echo "Self-gravity:            $SELF_GRAVITY_USER"
else
  echo "Self-gravity:            $SELF_GRAVITY_ALGORITHM"
fi
echo "Resistivity:             $RESISTIVITY_MODE_USER"
echo "Viscosity:               $VISCOSITY_MODE_USER"
echo "Thermal conduction:      $CONDUCTION_MODE_USER"
echo "Particles:               $PARTICLES_USER"
echo "Radiation transfer:      $RADIATION_TRANSFER_MODE_USER"
echo "Ray tracing:             $RAY_TRACING_MODE_USER"
echo "Special Relativity:      $SPECIAL_RELATIVITY_MODE_USER"
echo ""
echo "--- Algorithm Options ----"
echo ""
echo "Spatial Order:           $ORDER ($ACCURACY)"
echo "Flux:                    $FLUX_NAME"
echo "unsplit integrator:      $INTEGRATOR"
echo "Precision:               $PRECISION"
echo "Matirx Solver:	         $MATRIX_LIBRARY"
echo "Compiler options:        $COMPILER_OPTS"
echo "Ghost cell output:       $WRITE_GHOST_MODE_USER"
echo "Parallel modes: MPI      $MPI_MODE_USER"
echo "H-correction:            $H_CORRECTION_MODE_USER"
echo "FFT:                     $FFT_MODE_USER"
echo "Shearing-box:            $SHEARING_BOX_MODE_USER"
echo "FARGO:                   $FARGO_MODE_USER"
<<<<<<< HEAD
echo "RADFARGO:                $RADFARGO_MODE_USER"
echo "All-wave integration:    $HLL_ALL_WAVE_MODE_USER"
=======
echo "Super timestepping:      $TIMESTEPPING_MODE_USER"
>>>>>>> 2cdf28d0
echo "Static Mesh Refinement:  $SMR_MODE_USER"
echo "ALI method:              $ALI_USER"
echo "Intensity Interpolation: $INTENSITY_MODE_USER"
echo "first-order flux corr:   $FOFC_MODE_USER"
echo "Conserved self_gravity:  $CONSGRAVITY_MODE_USER"<|MERGE_RESOLUTION|>--- conflicted
+++ resolved
@@ -409,11 +409,7 @@
 
 AC_ARG_WITH(order,
 	[--with-order=ORDER      Order of Accuracy (1,2,3,2p,3p)],
-<<<<<<< HEAD
 	with_order=$withval, with_order=$order_default)
-=======
-	with_order=$withval, with_order="3")
->>>>>>> 2cdf28d0
 ORDER=$with_order
 if test   "$with_order" = "1"; then
   ACCURACY="FIRST_ORDER"
@@ -756,6 +752,36 @@
   CONS_GRAVITY="NO_CONS_GRAVITY"
   CONSGRAVITY_MODE_USER="OFF"
 fi
+
+#-------------------------------------------------------------------------------
+# ALGORITHM FEATURE: turn on all-wave integration for HLL fluxes
+#   --enable-hllallwaves
+# This allows the L/R-states algorithms to integrate characteristics over
+# domains of dependence of all waves, even those that lie on the "wrong" side of
+# the interface.  Requires that one of the HLL-type lrstates algorithms be 
+# enabled, otherwise prints error message.
+
+AC_SUBST(HLL_ALL_WAVE_MODE)
+AC_ARG_ENABLE(hllallwave,
+	[--enable-hllallwave  turn on all-wave integration for HLL fluxes],
+	ok=$enableval, ok=no)
+if test "$ok" = "yes"; then
+if test "$with_flux" = "hlle"; then
+  HLL_ALL_WAVE_MODE="HLL_ALL_WAVE"
+  HLL_ALL_WAVE_MODE_USER="ON"
+elif test "$with_flux" = "hllc"; then
+  HLL_ALL_WAVE_MODE="HLL_ALL_WAVE"
+  HLL_ALL_WAVE_MODE_USER="ON"
+elif test "$with_flux" = "hlld"; then
+  HLL_ALL_WAVE_MODE="HLL_ALL_WAVE"
+  HLL_ALL_WAVE_MODE_USER="ON"
+else
+  AC_MSG_ERROR([All-wave integration only works with HLL-type fluxes!])
+fi
+else
+  HLL_ALL_WAVE_MODE="NOT_HLL_ALL_WAVE"
+  HLL_ALL_WAVE_MODE_USER="OFF"
+fi  
 
 #-------------------------------------------------------------------------------
 # ALGORITHM FEATURE: first-order flux correction with VL integrator
@@ -864,12 +890,9 @@
 echo "FFT:                     $FFT_MODE_USER"
 echo "Shearing-box:            $SHEARING_BOX_MODE_USER"
 echo "FARGO:                   $FARGO_MODE_USER"
-<<<<<<< HEAD
 echo "RADFARGO:                $RADFARGO_MODE_USER"
 echo "All-wave integration:    $HLL_ALL_WAVE_MODE_USER"
-=======
 echo "Super timestepping:      $TIMESTEPPING_MODE_USER"
->>>>>>> 2cdf28d0
 echo "Static Mesh Refinement:  $SMR_MODE_USER"
 echo "ALI method:              $ALI_USER"
 echo "Intensity Interpolation: $INTENSITY_MODE_USER"
